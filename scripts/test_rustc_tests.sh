#!/usr/bin/env bash
set -e

cd $(dirname "$0")/../

source ./scripts/setup_rust_fork.sh

echo "[TEST] Test suite of rustc"
pushd rust

command -v rg >/dev/null 2>&1 || cargo install ripgrep

<<<<<<< HEAD
rm -r src/test/ui/{extern/,unsized-locals/,lto/,linkage*} || true
for test in $(rg --files-with-matches "lto|// needs-asm-support|// needs-unwind" src/test/{codegen-units,ui,incremental}); do
=======
rm -r tests/ui/{extern/,unsized-locals/,lto/,linkage*} || true
for test in $(rg --files-with-matches "lto|// needs-asm-support|// needs-unwind" tests/{ui,incremental}); do
>>>>>>> 739938d7
  rm $test
done

for test in $(rg -i --files-with-matches "//(\[\w+\])?~[^\|]*\s*ERR|// error-pattern:|// build-fail|// run-fail|-Cllvm-args" tests/ui); do
  rm $test
done

git checkout -- tests/ui/issues/auxiliary/issue-3136-a.rs # contains //~ERROR, but shouldn't be removed
git checkout -- tests/ui/proc-macro/pretty-print-hack/

# missing features
# ================

# requires stack unwinding
rm tests/incremental/change_crate_dep_kind.rs
rm tests/incremental/issue-80691-bad-eval-cache.rs # -Cpanic=abort causes abort instead of exit(101)

# requires compiling with -Cpanic=unwind
<<<<<<< HEAD
rm -r src/test/ui/macros/rfc-2011-nicer-assert-messages/
rm -r src/test/run-make/test-benches
rm src/test/ui/test-attrs/test-type.rs

# vendor intrinsics
rm src/test/ui/sse2.rs # cpuid not supported, so sse2 not detected
rm src/test/ui/intrinsics/const-eval-select-x86_64.rs # requires x86_64 vendor intrinsics
rm src/test/ui/simd/array-type.rs # "Index argument for `simd_insert` is not a constant"
rm src/test/ui/simd/intrinsic/float-math-pass.rs # simd_fcos unimplemented
=======
rm -r tests/ui/macros/rfc-2011-nicer-assert-messages/
rm -r tests/run-make/test-benches

# vendor intrinsics
rm tests/ui/sse2.rs # cpuid not supported, so sse2 not detected
rm tests/ui/intrinsics/const-eval-select-x86_64.rs # requires x86_64 vendor intrinsics
rm tests/ui/simd/array-type.rs # "Index argument for `simd_insert` is not a constant"
rm tests/ui/simd/intrinsic/generic-bitmask-pass.rs # simd_bitmask unimplemented
rm tests/ui/simd/intrinsic/generic-as.rs # simd_as unimplemented
rm tests/ui/simd/intrinsic/generic-arithmetic-saturating-pass.rs # simd_saturating_add unimplemented
rm tests/ui/simd/intrinsic/float-math-pass.rs # simd_fcos unimplemented
rm tests/ui/simd/intrinsic/generic-gather-pass.rs # simd_gather unimplemented
rm tests/ui/simd/intrinsic/generic-select-pass.rs # simd_select_bitmask unimplemented
rm tests/ui/simd/issue-85915-simd-ptrs.rs # simd_gather unimplemented
rm tests/ui/simd/issue-89193.rs # simd_gather unimplemented
rm tests/ui/simd/simd-bitmask.rs # simd_bitmask unimplemented
>>>>>>> 739938d7

# exotic linkages
rm tests/ui/issues/issue-33992.rs # unsupported linkages
rm tests/incremental/hashes/function_interfaces.rs # same
rm tests/incremental/hashes/statics.rs # same

# variadic arguments
rm tests/ui/abi/mir/mir_codegen_calls_variadic.rs # requires float varargs
rm tests/ui/abi/variadic-ffi.rs # requires callee side vararg support

# unsized locals
rm -r tests/run-pass-valgrind/unsized-locals

# misc unimplemented things
<<<<<<< HEAD
rm src/test/ui/intrinsics/intrinsic-nearby.rs # unimplemented nearbyintf32 and nearbyintf64 intrinsics
rm src/test/ui/target-feature/missing-plusminus.rs # error not implemented
rm src/test/ui/fn/dyn-fn-alignment.rs # wants a 256 byte alignment
rm -r src/test/run-make/emit-named-files # requires full --emit support
rm -r src/test/run-make/repr128-dwarf # debuginfo test
=======
rm tests/ui/intrinsics/intrinsic-nearby.rs # unimplemented nearbyintf32 and nearbyintf64 intrinsics
rm tests/ui/target-feature/missing-plusminus.rs # error not implemented
rm tests/ui/fn/dyn-fn-alignment.rs # wants a 256 byte alignment
rm -r tests/run-make/emit-named-files # requires full --emit support
rm tests/ui/abi/stack-probes.rs # stack probes not yet implemented
rm tests/ui/simd/intrinsic/ptr-cast.rs # simd_expose_addr intrinsic unimplemented
rm -r tests/run-make/repr128-dwarf # debuginfo test
rm tests/codegen-units/item-collection/asm-sym.rs # requires support for sym in asm!()
>>>>>>> 739938d7

# optimization tests
# ==================
rm tests/ui/codegen/issue-28950.rs # depends on stack size optimizations
rm tests/ui/codegen/init-large-type.rs # same
rm tests/ui/issues/issue-40883.rs # same
rm -r tests/run-make/fmt-write-bloat/ # tests an optimization

# backend specific tests
# ======================
rm tests/incremental/thinlto/cgu_invalidated_when_import_{added,removed}.rs # requires LLVM
rm tests/ui/abi/stack-protector.rs # requires stack protector support

# giving different but possibly correct results
# =============================================
rm tests/ui/mir/mir_misc_casts.rs # depends on deduplication of constants
rm tests/ui/mir/mir_raw_fat_ptr.rs # same
rm tests/ui/consts/issue-33537.rs # same
rm tests/ui/layout/valid_range_oob.rs # different ICE message

# doesn't work due to the way the rustc test suite is invoked.
# should work when using ./x.py test the way it is intended
# ============================================================
rm -r tests/run-make/emit-shared-files # requires the rustdoc executable in dist/bin/
rm -r tests/run-make/unstable-flag-required # same
rm -r tests/run-make/rustdoc-* # same
rm -r tests/run-make/issue-88756-default-output # same
rm -r tests/run-make/remap-path-prefix-dwarf # requires llvm-dwarfdump
rm -r tests/ui/consts/missing_span_in_backtrace.rs # expects sysroot source to be elsewhere

# genuine bugs
# ============
<<<<<<< HEAD
rm src/test/incremental/spike-neg1.rs # errors out for some reason
rm src/test/incremental/spike-neg2.rs # same
=======
rm tests/incremental/spike-neg1.rs # errors out for some reason
rm tests/incremental/spike-neg2.rs # same
rm tests/ui/issues/issue-74564-if-expr-stack-overflow.rs # gives a stackoverflow before the backend runs
rm tests/ui/mir/ssa-analysis-regression-50041.rs # produces ICE
rm tests/ui/type-alias-impl-trait/assoc-projection-ice.rs # produces ICE
>>>>>>> 739938d7

rm tests/ui/simd/intrinsic/generic-reduction-pass.rs # simd_reduce_add_unordered doesn't accept an accumulator for integer vectors

<<<<<<< HEAD
rm src/test/ui/simd/intrinsic/generic-as.rs # crash when accessing vector type filed (#1318)
rm src/test/ui/simd/simd-bitmask.rs # crash

# bugs in the test suite
# ======================
rm src/test/ui/backtrace.rs # TODO warning
rm src/test/ui/simple_global_asm.rs # TODO add needs-asm-support
rm src/test/ui/process/nofile-limit.rs # TODO some AArch64 linking issue
rm src/test/ui/dyn-star/dispatch-on-pin-mut.rs # TODO failed assertion in vtable::get_ptr_and_method_ref
=======
rm tests/ui/runtime/out-of-stack.rs # SIGSEGV instead of SIGABRT for some reason (#1301)

# bugs in the test suite
# ======================
rm tests/ui/backtrace.rs # TODO warning
rm tests/ui/simple_global_asm.rs # TODO add needs-asm-support
rm tests/ui/test-attrs/test-type.rs # TODO panic message on stderr. correct stdout
# not sure if this is actually a bug in the test suite, but the symbol list shows the function without leading _ for some reason
rm -r tests/run-make/native-link-modifier-bundle
rm tests/ui/process/nofile-limit.rs # TODO some AArch64 linking issue
rm tests/ui/dyn-star/dispatch-on-pin-mut.rs # TODO failed assertion in vtable::get_ptr_and_method_ref
>>>>>>> 739938d7

rm tests/ui/stdio-is-blocking.rs # really slow with unoptimized libstd

echo "[TEST] rustc test suite"
RUST_TEST_NOCAPTURE=1 COMPILETEST_FORCE_STAGE0=1 ./x.py test --stage 0 tests/{codegen-units,run-make,run-pass-valgrind,ui,incremental}
popd<|MERGE_RESOLUTION|>--- conflicted
+++ resolved
@@ -10,13 +10,8 @@
 
 command -v rg >/dev/null 2>&1 || cargo install ripgrep
 
-<<<<<<< HEAD
-rm -r src/test/ui/{extern/,unsized-locals/,lto/,linkage*} || true
-for test in $(rg --files-with-matches "lto|// needs-asm-support|// needs-unwind" src/test/{codegen-units,ui,incremental}); do
-=======
 rm -r tests/ui/{extern/,unsized-locals/,lto/,linkage*} || true
-for test in $(rg --files-with-matches "lto|// needs-asm-support|// needs-unwind" tests/{ui,incremental}); do
->>>>>>> 739938d7
+for test in $(rg --files-with-matches "lto|// needs-asm-support|// needs-unwind" tests/{codegen-units,ui,incremental}); do
   rm $test
 done
 
@@ -35,34 +30,15 @@
 rm tests/incremental/issue-80691-bad-eval-cache.rs # -Cpanic=abort causes abort instead of exit(101)
 
 # requires compiling with -Cpanic=unwind
-<<<<<<< HEAD
-rm -r src/test/ui/macros/rfc-2011-nicer-assert-messages/
-rm -r src/test/run-make/test-benches
-rm src/test/ui/test-attrs/test-type.rs
-
-# vendor intrinsics
-rm src/test/ui/sse2.rs # cpuid not supported, so sse2 not detected
-rm src/test/ui/intrinsics/const-eval-select-x86_64.rs # requires x86_64 vendor intrinsics
-rm src/test/ui/simd/array-type.rs # "Index argument for `simd_insert` is not a constant"
-rm src/test/ui/simd/intrinsic/float-math-pass.rs # simd_fcos unimplemented
-=======
 rm -r tests/ui/macros/rfc-2011-nicer-assert-messages/
 rm -r tests/run-make/test-benches
+rm tests/ui/test-attrs/test-type.rs
 
 # vendor intrinsics
 rm tests/ui/sse2.rs # cpuid not supported, so sse2 not detected
 rm tests/ui/intrinsics/const-eval-select-x86_64.rs # requires x86_64 vendor intrinsics
 rm tests/ui/simd/array-type.rs # "Index argument for `simd_insert` is not a constant"
-rm tests/ui/simd/intrinsic/generic-bitmask-pass.rs # simd_bitmask unimplemented
-rm tests/ui/simd/intrinsic/generic-as.rs # simd_as unimplemented
-rm tests/ui/simd/intrinsic/generic-arithmetic-saturating-pass.rs # simd_saturating_add unimplemented
 rm tests/ui/simd/intrinsic/float-math-pass.rs # simd_fcos unimplemented
-rm tests/ui/simd/intrinsic/generic-gather-pass.rs # simd_gather unimplemented
-rm tests/ui/simd/intrinsic/generic-select-pass.rs # simd_select_bitmask unimplemented
-rm tests/ui/simd/issue-85915-simd-ptrs.rs # simd_gather unimplemented
-rm tests/ui/simd/issue-89193.rs # simd_gather unimplemented
-rm tests/ui/simd/simd-bitmask.rs # simd_bitmask unimplemented
->>>>>>> 739938d7
 
 # exotic linkages
 rm tests/ui/issues/issue-33992.rs # unsupported linkages
@@ -77,22 +53,11 @@
 rm -r tests/run-pass-valgrind/unsized-locals
 
 # misc unimplemented things
-<<<<<<< HEAD
-rm src/test/ui/intrinsics/intrinsic-nearby.rs # unimplemented nearbyintf32 and nearbyintf64 intrinsics
-rm src/test/ui/target-feature/missing-plusminus.rs # error not implemented
-rm src/test/ui/fn/dyn-fn-alignment.rs # wants a 256 byte alignment
-rm -r src/test/run-make/emit-named-files # requires full --emit support
-rm -r src/test/run-make/repr128-dwarf # debuginfo test
-=======
 rm tests/ui/intrinsics/intrinsic-nearby.rs # unimplemented nearbyintf32 and nearbyintf64 intrinsics
 rm tests/ui/target-feature/missing-plusminus.rs # error not implemented
 rm tests/ui/fn/dyn-fn-alignment.rs # wants a 256 byte alignment
 rm -r tests/run-make/emit-named-files # requires full --emit support
-rm tests/ui/abi/stack-probes.rs # stack probes not yet implemented
-rm tests/ui/simd/intrinsic/ptr-cast.rs # simd_expose_addr intrinsic unimplemented
 rm -r tests/run-make/repr128-dwarf # debuginfo test
-rm tests/codegen-units/item-collection/asm-sym.rs # requires support for sym in asm!()
->>>>>>> 739938d7
 
 # optimization tests
 # ==================
@@ -125,42 +90,20 @@
 
 # genuine bugs
 # ============
-<<<<<<< HEAD
-rm src/test/incremental/spike-neg1.rs # errors out for some reason
-rm src/test/incremental/spike-neg2.rs # same
-=======
 rm tests/incremental/spike-neg1.rs # errors out for some reason
 rm tests/incremental/spike-neg2.rs # same
-rm tests/ui/issues/issue-74564-if-expr-stack-overflow.rs # gives a stackoverflow before the backend runs
-rm tests/ui/mir/ssa-analysis-regression-50041.rs # produces ICE
-rm tests/ui/type-alias-impl-trait/assoc-projection-ice.rs # produces ICE
->>>>>>> 739938d7
 
 rm tests/ui/simd/intrinsic/generic-reduction-pass.rs # simd_reduce_add_unordered doesn't accept an accumulator for integer vectors
 
-<<<<<<< HEAD
-rm src/test/ui/simd/intrinsic/generic-as.rs # crash when accessing vector type filed (#1318)
-rm src/test/ui/simd/simd-bitmask.rs # crash
-
-# bugs in the test suite
-# ======================
-rm src/test/ui/backtrace.rs # TODO warning
-rm src/test/ui/simple_global_asm.rs # TODO add needs-asm-support
-rm src/test/ui/process/nofile-limit.rs # TODO some AArch64 linking issue
-rm src/test/ui/dyn-star/dispatch-on-pin-mut.rs # TODO failed assertion in vtable::get_ptr_and_method_ref
-=======
-rm tests/ui/runtime/out-of-stack.rs # SIGSEGV instead of SIGABRT for some reason (#1301)
+rm tests/ui/simd/intrinsic/generic-as.rs # crash when accessing vector type filed (#1318)
+rm tests/ui/simd/simd-bitmask.rs # crash
 
 # bugs in the test suite
 # ======================
 rm tests/ui/backtrace.rs # TODO warning
 rm tests/ui/simple_global_asm.rs # TODO add needs-asm-support
-rm tests/ui/test-attrs/test-type.rs # TODO panic message on stderr. correct stdout
-# not sure if this is actually a bug in the test suite, but the symbol list shows the function without leading _ for some reason
-rm -r tests/run-make/native-link-modifier-bundle
 rm tests/ui/process/nofile-limit.rs # TODO some AArch64 linking issue
 rm tests/ui/dyn-star/dispatch-on-pin-mut.rs # TODO failed assertion in vtable::get_ptr_and_method_ref
->>>>>>> 739938d7
 
 rm tests/ui/stdio-is-blocking.rs # really slow with unoptimized libstd
 
