--- conflicted
+++ resolved
@@ -1,13 +1,8 @@
 use clippy_config::Conf;
 use clippy_utils::diagnostics::span_lint_and_sugg;
-<<<<<<< HEAD
-use clippy_utils::source::snippet_with_applicability;
-use clippy_utils::{match_def_path, sym};
-=======
 use clippy_utils::msrvs::{self, Msrv};
 use clippy_utils::source::snippet_with_applicability;
 use clippy_utils::{is_in_const_context, paths, sym};
->>>>>>> 40bead02
 use rustc_errors::Applicability;
 use rustc_hir as hir;
 use rustc_lint::{LateContext, LateLintPass};
@@ -59,12 +54,7 @@
             let match_result = match to_digit_expr.kind {
                 hir::ExprKind::MethodCall(to_digits_path, char_arg, [radix_arg], _) => {
                     if to_digits_path.ident.name == sym::to_digit
-<<<<<<< HEAD
-                        && let char_arg_ty = cx.typeck_results().expr_ty_adjusted(char_arg)
-                        && *char_arg_ty.kind() == ty::Char
-=======
                         && cx.typeck_results().expr_ty_adjusted(char_arg).is_char()
->>>>>>> 40bead02
                     {
                         Some((true, char_arg, radix_arg))
                     } else {
