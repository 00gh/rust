use clippy_config::Conf;
use clippy_utils::consts::ConstEvalCtxt;
use clippy_utils::diagnostics::span_lint_and_then;
use clippy_utils::is_from_proc_macro;
use clippy_utils::msrvs::{self, Msrv};
use clippy_utils::res::MaybeResPath;
use clippy_utils::source::SpanRangeExt;
use rustc_errors::Applicability;
use rustc_hir::def::DefKind;
use rustc_hir::def_id::DefId;
use rustc_hir::{BinOpKind, Constness, Expr, ExprKind};
use rustc_lint::{LateContext, LateLintPass, Lint, LintContext};
use rustc_middle::ty::TyCtxt;
use rustc_session::impl_lint_pass;

declare_clippy_lint! {
    /// ### What it does
    /// Checks for manual `is_infinite` reimplementations
    /// (i.e., `x == <float>::INFINITY || x == <float>::NEG_INFINITY`).
    ///
    /// ### Why is this bad?
    /// The method `is_infinite` is shorter and more readable.
    ///
    /// ### Example
    /// ```no_run
    /// # let x = 1.0f32;
    /// if x == f32::INFINITY || x == f32::NEG_INFINITY {}
    /// ```
    /// Use instead:
    /// ```no_run
    /// # let x = 1.0f32;
    /// if x.is_infinite() {}
    /// ```
    #[clippy::version = "1.73.0"]
    pub MANUAL_IS_INFINITE,
    style,
    "use dedicated method to check if a float is infinite"
}
declare_clippy_lint! {
    /// ### What it does
    /// Checks for manual `is_finite` reimplementations
    /// (i.e., `x != <float>::INFINITY && x != <float>::NEG_INFINITY`).
    ///
    /// ### Why is this bad?
    /// The method `is_finite` is shorter and more readable.
    ///
    /// ### Example
    /// ```no_run
    /// # let x = 1.0f32;
    /// if x != f32::INFINITY && x != f32::NEG_INFINITY {}
    /// if x.abs() < f32::INFINITY {}
    /// ```
    /// Use instead:
    /// ```no_run
    /// # let x = 1.0f32;
    /// if x.is_finite() {}
    /// if x.is_finite() {}
    /// ```
    #[clippy::version = "1.73.0"]
    pub MANUAL_IS_FINITE,
    style,
    "use dedicated method to check if a float is finite"
}
impl_lint_pass!(ManualFloatMethods => [MANUAL_IS_INFINITE, MANUAL_IS_FINITE]);

#[derive(Clone, Copy)]
enum Variant {
    ManualIsInfinite,
    ManualIsFinite,
}

impl Variant {
    pub fn lint(self) -> &'static Lint {
        match self {
            Self::ManualIsInfinite => MANUAL_IS_INFINITE,
            Self::ManualIsFinite => MANUAL_IS_FINITE,
        }
    }

    pub fn msg(self) -> &'static str {
        match self {
            Self::ManualIsInfinite => "manually checking if a float is infinite",
            Self::ManualIsFinite => "manually checking if a float is finite",
        }
    }
}

pub struct ManualFloatMethods {
    msrv: Msrv,
}

impl ManualFloatMethods {
    pub fn new(conf: &'static Conf) -> Self {
        Self { msrv: conf.msrv }
    }
}

fn is_not_const(tcx: TyCtxt<'_>, def_id: DefId) -> bool {
    match tcx.def_kind(def_id) {
        DefKind::Mod
        | DefKind::Struct
        | DefKind::Union
        | DefKind::Enum
        | DefKind::Variant
        | DefKind::Trait
        | DefKind::TyAlias
        | DefKind::ForeignTy
        | DefKind::TraitAlias
        | DefKind::AssocTy
        | DefKind::Macro(..)
        | DefKind::Field
        | DefKind::LifetimeParam
        | DefKind::ExternCrate
        | DefKind::Use
        | DefKind::ForeignMod
        | DefKind::GlobalAsm
        | DefKind::Impl { .. }
        | DefKind::OpaqueTy
        | DefKind::SyntheticCoroutineBody
        | DefKind::TyParam => true,

        DefKind::AnonConst
        | DefKind::InlineConst
        | DefKind::Const
        | DefKind::ConstParam
        | DefKind::Static { .. }
        | DefKind::Ctor(..)
        | DefKind::AssocConst => false,

        DefKind::Fn | DefKind::AssocFn | DefKind::Closure => tcx.constness(def_id) == Constness::NotConst,
    }
}

impl<'tcx> LateLintPass<'tcx> for ManualFloatMethods {
    fn check_expr(&mut self, cx: &LateContext<'tcx>, expr: &'tcx Expr<'tcx>) {
        if let ExprKind::Binary(kind, lhs, rhs) = expr.kind
            && let ExprKind::Binary(lhs_kind, lhs_lhs, lhs_rhs) = lhs.kind
            && let ExprKind::Binary(rhs_kind, rhs_lhs, rhs_rhs) = rhs.kind
            // Checking all possible scenarios using a function would be a hopeless task, as we have
            // 16 possible alignments of constants/operands. For now, let's use `partition`.
            && let mut exprs = [lhs_lhs, lhs_rhs, rhs_lhs, rhs_rhs]
            && exprs.iter_mut().partition_in_place(|i| i.res_local_id().is_some()) == 2
            && !expr.span.in_external_macro(cx.sess().source_map())
            && (
                is_not_const(cx.tcx, cx.tcx.hir_enclosing_body_owner(expr.hir_id).into())
                    || self.msrv.meets(cx, msrvs::CONST_FLOAT_CLASSIFY)
            )
            && let [first, second, const_1, const_2] = exprs
            && let ecx = ConstEvalCtxt::new(cx)
            && let ctxt = expr.span.ctxt()
            && let Some(const_1) = ecx.eval_local(const_1, ctxt)
            && let Some(const_2) = ecx.eval_local(const_2, ctxt)
<<<<<<< HEAD
            && path_to_local(first).is_some_and(|f| path_to_local(second).is_some_and(|s| f == s))
=======
            && first.res_local_id().is_some_and(|f| second.res_local_id().is_some_and(|s| f == s))
>>>>>>> 00e5e1b8
            // The actual infinity check, we also allow `NEG_INFINITY` before` INFINITY` just in
            // case somebody does that for some reason
            && (const_1.is_pos_infinity() && const_2.is_neg_infinity()
                || const_1.is_neg_infinity() && const_2.is_pos_infinity())
            && let Some(local_snippet) = first.span.get_source_text(cx)
        {
            let variant = match (kind.node, lhs_kind.node, rhs_kind.node) {
                (BinOpKind::Or, BinOpKind::Eq, BinOpKind::Eq) => Variant::ManualIsInfinite,
                (BinOpKind::And, BinOpKind::Ne, BinOpKind::Ne) => Variant::ManualIsFinite,
                _ => return,
            };
            if is_from_proc_macro(cx, expr) {
                return;
            }

            span_lint_and_then(cx, variant.lint(), expr.span, variant.msg(), |diag| {
                match variant {
                    Variant::ManualIsInfinite => {
                        diag.span_suggestion(
                            expr.span,
                            "use the dedicated method instead",
                            format!("{local_snippet}.is_infinite()"),
                            Applicability::MachineApplicable,
                        );
                    },
                    Variant::ManualIsFinite => {
                        // TODO: There's probably some better way to do this, i.e., create
                        // multiple suggestions with notes between each of them
                        diag.span_suggestion_verbose(
                            expr.span,
                            "use the dedicated method instead",
                            format!("{local_snippet}.is_finite()"),
                            Applicability::MaybeIncorrect,
                        )
                        .span_suggestion_verbose(
                            expr.span,
                            "this will alter how it handles NaN; if that is a problem, use instead",
                            format!("{local_snippet}.is_finite() || {local_snippet}.is_nan()"),
                            Applicability::MaybeIncorrect,
                        )
                        .span_suggestion_verbose(
                            expr.span,
                            "or, for conciseness",
                            format!("!{local_snippet}.is_infinite()"),
                            Applicability::MaybeIncorrect,
                        );
                    },
                }
            });
        }
    }
}<|MERGE_RESOLUTION|>--- conflicted
+++ resolved
@@ -150,11 +150,7 @@
             && let ctxt = expr.span.ctxt()
             && let Some(const_1) = ecx.eval_local(const_1, ctxt)
             && let Some(const_2) = ecx.eval_local(const_2, ctxt)
-<<<<<<< HEAD
-            && path_to_local(first).is_some_and(|f| path_to_local(second).is_some_and(|s| f == s))
-=======
             && first.res_local_id().is_some_and(|f| second.res_local_id().is_some_and(|s| f == s))
->>>>>>> 00e5e1b8
             // The actual infinity check, we also allow `NEG_INFINITY` before` INFINITY` just in
             // case somebody does that for some reason
             && (const_1.is_pos_infinity() && const_2.is_neg_infinity()
