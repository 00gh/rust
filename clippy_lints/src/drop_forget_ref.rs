--- conflicted
+++ resolved
@@ -180,11 +180,7 @@
 const FORGET_COPY_SUMMARY: &str = "calls to `std::mem::forget` with a value that implements `Copy`. \
                                    Forgetting a copy leaves the original intact";
 const DROP_NON_DROP_SUMMARY: &str = "call to `std::mem::drop` with a value that does not implement `Drop`. \
-<<<<<<< HEAD
-                                 Dropping such a type only extends it's contained lifetimes";
-=======
                                  Dropping such a type only extends its contained lifetimes";
->>>>>>> c7a705a8
 const FORGET_NON_DROP_SUMMARY: &str = "call to `std::mem::forget` with a value that does not implement `Drop`. \
                                    Forgetting such a type is the same as dropping it";
 
