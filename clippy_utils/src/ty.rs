//! Util methods for [`rustc_middle::ty`]

#![allow(clippy::module_name_repetitions)]

use rustc_ast::ast::Mutability;
use rustc_data_structures::fx::FxHashMap;
use rustc_hir as hir;
use rustc_hir::def::{CtorKind, DefKind, Res};
use rustc_hir::def_id::DefId;
use rustc_hir::{Expr, TyKind, Unsafety};
use rustc_infer::infer::TyCtxtInferExt;
use rustc_lint::LateContext;
use rustc_middle::ty::subst::{GenericArg, GenericArgKind, Subst};
use rustc_middle::ty::{
    self, AdtDef, Binder, FnSig, IntTy, Predicate, PredicateKind, Ty, TyCtxt, TypeFoldable, UintTy,
};
use rustc_span::symbol::Ident;
use rustc_span::{sym, Span, Symbol, DUMMY_SP};
use rustc_trait_selection::infer::InferCtxtExt;
use rustc_trait_selection::traits::query::normalize::AtExt;
use std::iter;

<<<<<<< HEAD
use crate::{expr_path_res, match_def_path, must_use_attr};
=======
use crate::{match_def_path, must_use_attr, path_res};
>>>>>>> 6966a42c

// Checks if the given type implements copy.
pub fn is_copy<'tcx>(cx: &LateContext<'tcx>, ty: Ty<'tcx>) -> bool {
    ty.is_copy_modulo_regions(cx.tcx.at(DUMMY_SP), cx.param_env)
}

/// Checks whether a type can be partially moved.
pub fn can_partially_move_ty<'tcx>(cx: &LateContext<'tcx>, ty: Ty<'tcx>) -> bool {
    if has_drop(cx, ty) || is_copy(cx, ty) {
        return false;
    }
    match ty.kind() {
        ty::Param(_) => false,
        ty::Adt(def, subs) => def.all_fields().any(|f| !is_copy(cx, f.ty(cx.tcx, subs))),
        _ => true,
    }
}

/// Walks into `ty` and returns `true` if any inner type is the same as `other_ty`
pub fn contains_ty(ty: Ty<'_>, other_ty: Ty<'_>) -> bool {
    ty.walk().any(|inner| match inner.unpack() {
        GenericArgKind::Type(inner_ty) => other_ty == inner_ty,
        GenericArgKind::Lifetime(_) | GenericArgKind::Const(_) => false,
    })
}

/// Walks into `ty` and returns `true` if any inner type is an instance of the given adt
/// constructor.
pub fn contains_adt_constructor(ty: Ty<'_>, adt: &AdtDef) -> bool {
    ty.walk().any(|inner| match inner.unpack() {
        GenericArgKind::Type(inner_ty) => inner_ty.ty_adt_def() == Some(adt),
        GenericArgKind::Lifetime(_) | GenericArgKind::Const(_) => false,
    })
}

/// Resolves `<T as Iterator>::Item` for `T`
/// Do not invoke without first verifying that the type implements `Iterator`
pub fn get_iterator_item_ty<'tcx>(cx: &LateContext<'tcx>, ty: Ty<'tcx>) -> Option<Ty<'tcx>> {
    cx.tcx
        .get_diagnostic_item(sym::Iterator)
        .and_then(|iter_did| get_associated_type(cx, ty, iter_did, "Item"))
}

/// Returns the associated type `name` for `ty` as an implementation of `trait_id`.
/// Do not invoke without first verifying that the type implements the trait.
pub fn get_associated_type<'tcx>(
    cx: &LateContext<'tcx>,
    ty: Ty<'tcx>,
    trait_id: DefId,
    name: &str,
) -> Option<Ty<'tcx>> {
    cx.tcx
        .associated_items(trait_id)
        .find_by_name_and_kind(cx.tcx, Ident::from_str(name), ty::AssocKind::Type, trait_id)
        .map(|assoc| {
            let proj = cx.tcx.mk_projection(assoc.def_id, cx.tcx.mk_substs_trait(ty, &[]));
            cx.tcx.normalize_erasing_regions(cx.param_env, proj)
        })
}

/// Returns true if ty has `iter` or `iter_mut` methods
pub fn has_iter_method(cx: &LateContext<'_>, probably_ref_ty: Ty<'_>) -> Option<Symbol> {
    // FIXME: instead of this hard-coded list, we should check if `<adt>::iter`
    // exists and has the desired signature. Unfortunately FnCtxt is not exported
    // so we can't use its `lookup_method` method.
    let into_iter_collections: &[Symbol] = &[
        sym::Vec,
        sym::Option,
        sym::Result,
        sym::BTreeMap,
        sym::BTreeSet,
        sym::VecDeque,
        sym::LinkedList,
        sym::BinaryHeap,
        sym::HashSet,
        sym::HashMap,
        sym::PathBuf,
        sym::Path,
        sym::Receiver,
    ];

    let ty_to_check = match probably_ref_ty.kind() {
        ty::Ref(_, ty_to_check, _) => ty_to_check,
        _ => probably_ref_ty,
    };

    let def_id = match ty_to_check.kind() {
        ty::Array(..) => return Some(sym::array),
        ty::Slice(..) => return Some(sym::slice),
        ty::Adt(adt, _) => adt.did,
        _ => return None,
    };

    for &name in into_iter_collections {
        if cx.tcx.is_diagnostic_item(name, def_id) {
            return Some(cx.tcx.item_name(def_id));
        }
    }
    None
}

/// Checks whether a type implements a trait.
/// The function returns false in case the type contains an inference variable.
///
/// See:
/// * [`get_trait_def_id`](super::get_trait_def_id) to get a trait [`DefId`].
/// * [Common tools for writing lints] for an example how to use this function and other options.
///
/// [Common tools for writing lints]: https://github.com/rust-lang/rust-clippy/blob/master/doc/common_tools_writing_lints.md#checking-if-a-type-implements-a-specific-trait
pub fn implements_trait<'tcx>(
    cx: &LateContext<'tcx>,
    ty: Ty<'tcx>,
    trait_id: DefId,
    ty_params: &[GenericArg<'tcx>],
) -> bool {
    // Clippy shouldn't have infer types
    assert!(!ty.needs_infer());

    let ty = cx.tcx.erase_regions(ty);
    if ty.has_escaping_bound_vars() {
        return false;
    }
    let ty_params = cx.tcx.mk_substs(ty_params.iter());
    cx.tcx.infer_ctxt().enter(|infcx| {
        infcx
            .type_implements_trait(trait_id, ty, ty_params, cx.param_env)
            .must_apply_modulo_regions()
    })
}

/// Checks whether this type implements `Drop`.
pub fn has_drop<'tcx>(cx: &LateContext<'tcx>, ty: Ty<'tcx>) -> bool {
    match ty.ty_adt_def() {
        Some(def) => def.has_dtor(cx.tcx),
        None => false,
    }
}

// Returns whether the type has #[must_use] attribute
pub fn is_must_use_ty<'tcx>(cx: &LateContext<'tcx>, ty: Ty<'tcx>) -> bool {
    match ty.kind() {
        ty::Adt(adt, _) => must_use_attr(cx.tcx.get_attrs(adt.did)).is_some(),
        ty::Foreign(ref did) => must_use_attr(cx.tcx.get_attrs(*did)).is_some(),
        ty::Slice(ty) | ty::Array(ty, _) | ty::RawPtr(ty::TypeAndMut { ty, .. }) | ty::Ref(_, ty, _) => {
            // for the Array case we don't need to care for the len == 0 case
            // because we don't want to lint functions returning empty arrays
            is_must_use_ty(cx, *ty)
        },
        ty::Tuple(substs) => substs.types().any(|ty| is_must_use_ty(cx, ty)),
        ty::Opaque(ref def_id, _) => {
            for (predicate, _) in cx.tcx.explicit_item_bounds(*def_id) {
                if let ty::PredicateKind::Trait(trait_predicate) = predicate.kind().skip_binder() {
                    if must_use_attr(cx.tcx.get_attrs(trait_predicate.trait_ref.def_id)).is_some() {
                        return true;
                    }
                }
            }
            false
        },
        ty::Dynamic(binder, _) => {
            for predicate in binder.iter() {
                if let ty::ExistentialPredicate::Trait(ref trait_ref) = predicate.skip_binder() {
                    if must_use_attr(cx.tcx.get_attrs(trait_ref.def_id)).is_some() {
                        return true;
                    }
                }
            }
            false
        },
        _ => false,
    }
}

// FIXME: Per https://doc.rust-lang.org/nightly/nightly-rustc/rustc_trait_selection/infer/at/struct.At.html#method.normalize
// this function can be removed once the `normalize` method does not panic when normalization does
// not succeed
/// Checks if `Ty` is normalizable. This function is useful
/// to avoid crashes on `layout_of`.
pub fn is_normalizable<'tcx>(cx: &LateContext<'tcx>, param_env: ty::ParamEnv<'tcx>, ty: Ty<'tcx>) -> bool {
    is_normalizable_helper(cx, param_env, ty, &mut FxHashMap::default())
}

fn is_normalizable_helper<'tcx>(
    cx: &LateContext<'tcx>,
    param_env: ty::ParamEnv<'tcx>,
    ty: Ty<'tcx>,
    cache: &mut FxHashMap<Ty<'tcx>, bool>,
) -> bool {
    if let Some(&cached_result) = cache.get(ty) {
        return cached_result;
    }
    // prevent recursive loops, false-negative is better than endless loop leading to stack overflow
    cache.insert(ty, false);
    let result = cx.tcx.infer_ctxt().enter(|infcx| {
        let cause = rustc_middle::traits::ObligationCause::dummy();
        if infcx.at(&cause, param_env).normalize(ty).is_ok() {
            match ty.kind() {
                ty::Adt(def, substs) => def.variants.iter().all(|variant| {
                    variant
                        .fields
                        .iter()
                        .all(|field| is_normalizable_helper(cx, param_env, field.ty(cx.tcx, substs), cache))
                }),
                _ => ty.walk().all(|generic_arg| match generic_arg.unpack() {
                    GenericArgKind::Type(inner_ty) if inner_ty != ty => {
                        is_normalizable_helper(cx, param_env, inner_ty, cache)
                    },
                    _ => true, // if inner_ty == ty, we've already checked it
                }),
            }
        } else {
            false
        }
    });
    cache.insert(ty, result);
    result
}

/// Returns `true` if the given type is a non aggregate primitive (a `bool` or `char`, any
/// integer or floating-point number type). For checking aggregation of primitive types (e.g.
/// tuples and slices of primitive type) see `is_recursively_primitive_type`
pub fn is_non_aggregate_primitive_type(ty: Ty<'_>) -> bool {
    matches!(ty.kind(), ty::Bool | ty::Char | ty::Int(_) | ty::Uint(_) | ty::Float(_))
}

/// Returns `true` if the given type is a primitive (a `bool` or `char`, any integer or
/// floating-point number type, a `str`, or an array, slice, or tuple of those types).
pub fn is_recursively_primitive_type(ty: Ty<'_>) -> bool {
    match ty.kind() {
        ty::Bool | ty::Char | ty::Int(_) | ty::Uint(_) | ty::Float(_) | ty::Str => true,
        ty::Ref(_, inner, _) if *inner.kind() == ty::Str => true,
        ty::Array(inner_type, _) | ty::Slice(inner_type) => is_recursively_primitive_type(inner_type),
        ty::Tuple(inner_types) => inner_types.types().all(is_recursively_primitive_type),
        _ => false,
    }
}

/// Checks if the type is a reference equals to a diagnostic item
pub fn is_type_ref_to_diagnostic_item(cx: &LateContext<'_>, ty: Ty<'_>, diag_item: Symbol) -> bool {
    match ty.kind() {
        ty::Ref(_, ref_ty, _) => match ref_ty.kind() {
            ty::Adt(adt, _) => cx.tcx.is_diagnostic_item(diag_item, adt.did),
            _ => false,
        },
        _ => false,
    }
}

/// Checks if the type is equal to a diagnostic item. To check if a type implements a
/// trait marked with a diagnostic item use [`implements_trait`].
///
/// For a further exploitation what diagnostic items are see [diagnostic items] in
/// rustc-dev-guide.
///
/// ---
///
/// If you change the signature, remember to update the internal lint `MatchTypeOnDiagItem`
///
/// [Diagnostic Items]: https://rustc-dev-guide.rust-lang.org/diagnostics/diagnostic-items.html
pub fn is_type_diagnostic_item(cx: &LateContext<'_>, ty: Ty<'_>, diag_item: Symbol) -> bool {
    match ty.kind() {
        ty::Adt(adt, _) => cx.tcx.is_diagnostic_item(diag_item, adt.did),
        _ => false,
    }
}

/// Checks if the type is equal to a lang item.
///
/// Returns `false` if the `LangItem` is not defined.
pub fn is_type_lang_item(cx: &LateContext<'_>, ty: Ty<'_>, lang_item: hir::LangItem) -> bool {
    match ty.kind() {
        ty::Adt(adt, _) => cx.tcx.lang_items().require(lang_item).map_or(false, |li| li == adt.did),
        _ => false,
    }
}

/// Return `true` if the passed `typ` is `isize` or `usize`.
pub fn is_isize_or_usize(typ: Ty<'_>) -> bool {
    matches!(typ.kind(), ty::Int(IntTy::Isize) | ty::Uint(UintTy::Usize))
}

/// Checks if type is struct, enum or union type with the given def path.
///
/// If the type is a diagnostic item, use `is_type_diagnostic_item` instead.
/// If you change the signature, remember to update the internal lint `MatchTypeOnDiagItem`
pub fn match_type(cx: &LateContext<'_>, ty: Ty<'_>, path: &[&str]) -> bool {
    match ty.kind() {
        ty::Adt(adt, _) => match_def_path(cx, adt.did, path),
        _ => false,
    }
}

/// Peels off all references on the type. Returns the underlying type and the number of references
/// removed.
pub fn peel_mid_ty_refs(ty: Ty<'_>) -> (Ty<'_>, usize) {
    fn peel(ty: Ty<'_>, count: usize) -> (Ty<'_>, usize) {
        if let ty::Ref(_, ty, _) = ty.kind() {
            peel(ty, count + 1)
        } else {
            (ty, count)
        }
    }
    peel(ty, 0)
}

/// Peels off all references on the type.Returns the underlying type, the number of references
/// removed, and whether the pointer is ultimately mutable or not.
pub fn peel_mid_ty_refs_is_mutable(ty: Ty<'_>) -> (Ty<'_>, usize, Mutability) {
    fn f(ty: Ty<'_>, count: usize, mutability: Mutability) -> (Ty<'_>, usize, Mutability) {
        match ty.kind() {
            ty::Ref(_, ty, Mutability::Mut) => f(ty, count + 1, mutability),
            ty::Ref(_, ty, Mutability::Not) => f(ty, count + 1, Mutability::Not),
            _ => (ty, count, mutability),
        }
    }
    f(ty, 0, Mutability::Mut)
}

/// Returns `true` if the given type is an `unsafe` function.
pub fn type_is_unsafe_function<'tcx>(cx: &LateContext<'tcx>, ty: Ty<'tcx>) -> bool {
    match ty.kind() {
        ty::FnDef(..) | ty::FnPtr(_) => ty.fn_sig(cx.tcx).unsafety() == Unsafety::Unsafe,
        _ => false,
    }
}

/// Returns the base type for HIR references and pointers.
pub fn walk_ptrs_hir_ty<'tcx>(ty: &'tcx hir::Ty<'tcx>) -> &'tcx hir::Ty<'tcx> {
    match ty.kind {
        TyKind::Ptr(ref mut_ty) | TyKind::Rptr(_, ref mut_ty) => walk_ptrs_hir_ty(mut_ty.ty),
        _ => ty,
    }
}

/// Returns the base type for references and raw pointers, and count reference
/// depth.
pub fn walk_ptrs_ty_depth(ty: Ty<'_>) -> (Ty<'_>, usize) {
    fn inner(ty: Ty<'_>, depth: usize) -> (Ty<'_>, usize) {
        match ty.kind() {
            ty::Ref(_, ty, _) => inner(ty, depth + 1),
            _ => (ty, depth),
        }
    }
    inner(ty, 0)
}

/// Returns `true` if types `a` and `b` are same types having same `Const` generic args,
/// otherwise returns `false`
pub fn same_type_and_consts<'tcx>(a: Ty<'tcx>, b: Ty<'tcx>) -> bool {
    match (&a.kind(), &b.kind()) {
        (&ty::Adt(did_a, substs_a), &ty::Adt(did_b, substs_b)) => {
            if did_a != did_b {
                return false;
            }

            substs_a
                .iter()
                .zip(substs_b.iter())
                .all(|(arg_a, arg_b)| match (arg_a.unpack(), arg_b.unpack()) {
                    (GenericArgKind::Const(inner_a), GenericArgKind::Const(inner_b)) => inner_a == inner_b,
                    (GenericArgKind::Type(type_a), GenericArgKind::Type(type_b)) => {
                        same_type_and_consts(type_a, type_b)
                    },
                    _ => true,
                })
        },
        _ => a == b,
    }
}

/// Checks if a given type looks safe to be uninitialized.
pub fn is_uninit_value_valid_for_ty(cx: &LateContext<'_>, ty: Ty<'_>) -> bool {
    match ty.kind() {
        ty::Array(component, _) => is_uninit_value_valid_for_ty(cx, component),
        ty::Tuple(types) => types.types().all(|ty| is_uninit_value_valid_for_ty(cx, ty)),
        ty::Adt(adt, _) => cx.tcx.lang_items().maybe_uninit() == Some(adt.did),
        _ => false,
    }
}

/// Gets an iterator over all predicates which apply to the given item.
pub fn all_predicates_of(tcx: TyCtxt<'_>, id: DefId) -> impl Iterator<Item = &(Predicate<'_>, Span)> {
    let mut next_id = Some(id);
    iter::from_fn(move || {
        next_id.take().map(|id| {
            let preds = tcx.predicates_of(id);
            next_id = preds.parent;
            preds.predicates.iter()
        })
    })
    .flatten()
}

/// A signature for a function like type.
#[derive(Clone, Copy)]
pub enum ExprFnSig<'tcx> {
    Sig(Binder<'tcx, FnSig<'tcx>>),
    Closure(Binder<'tcx, FnSig<'tcx>>),
    Trait(Binder<'tcx, Ty<'tcx>>, Option<Binder<'tcx, Ty<'tcx>>>),
}
impl<'tcx> ExprFnSig<'tcx> {
    /// Gets the argument type at the given offset.
    pub fn input(self, i: usize) -> Binder<'tcx, Ty<'tcx>> {
        match self {
            Self::Sig(sig) => sig.input(i),
            Self::Closure(sig) => sig.input(0).map_bound(|ty| ty.tuple_element_ty(i).unwrap()),
            Self::Trait(inputs, _) => inputs.map_bound(|ty| ty.tuple_element_ty(i).unwrap()),
        }
    }

    /// Gets the result type, if one could be found. Note that the result type of a trait may not be
    /// specified.
    pub fn output(self) -> Option<Binder<'tcx, Ty<'tcx>>> {
        match self {
            Self::Sig(sig) | Self::Closure(sig) => Some(sig.output()),
            Self::Trait(_, output) => output,
        }
    }
}

/// If the expression is function like, get the signature for it.
pub fn expr_sig<'tcx>(cx: &LateContext<'tcx>, expr: &Expr<'_>) -> Option<ExprFnSig<'tcx>> {
<<<<<<< HEAD
    if let Res::Def(DefKind::Fn | DefKind::Ctor(_, CtorKind::Fn) | DefKind::AssocFn, id) = expr_path_res(cx, expr) {
=======
    if let Res::Def(DefKind::Fn | DefKind::Ctor(_, CtorKind::Fn) | DefKind::AssocFn, id) = path_res(cx, expr) {
>>>>>>> 6966a42c
        Some(ExprFnSig::Sig(cx.tcx.fn_sig(id)))
    } else {
        let ty = cx.typeck_results().expr_ty_adjusted(expr).peel_refs();
        match *ty.kind() {
            ty::Closure(_, subs) => Some(ExprFnSig::Closure(subs.as_closure().sig())),
            ty::FnDef(id, subs) => Some(ExprFnSig::Sig(cx.tcx.fn_sig(id).subst(cx.tcx, subs))),
            ty::FnPtr(sig) => Some(ExprFnSig::Sig(sig)),
            ty::Dynamic(bounds, _) => {
                let lang_items = cx.tcx.lang_items();
                match bounds.principal() {
                    Some(bound)
                        if Some(bound.def_id()) == lang_items.fn_trait()
                            || Some(bound.def_id()) == lang_items.fn_once_trait()
                            || Some(bound.def_id()) == lang_items.fn_mut_trait() =>
                    {
                        let output = bounds
                            .projection_bounds()
                            .find(|p| lang_items.fn_once_output().map_or(false, |id| id == p.item_def_id()))
                            .map(|p| p.map_bound(|p| p.term.ty().expect("return type was a const")));
                        Some(ExprFnSig::Trait(bound.map_bound(|b| b.substs.type_at(0)), output))
                    },
                    _ => None,
                }
            },
            ty::Param(_) | ty::Projection(..) => {
                let mut inputs = None;
                let mut output = None;
                let lang_items = cx.tcx.lang_items();

                for (pred, _) in all_predicates_of(cx.tcx, cx.typeck_results().hir_owner.to_def_id()) {
                    let mut is_input = false;
                    if let Some(ty) = pred
                        .kind()
                        .map_bound(|pred| match pred {
                            PredicateKind::Trait(p)
                                if (lang_items.fn_trait() == Some(p.def_id())
                                    || lang_items.fn_mut_trait() == Some(p.def_id())
                                    || lang_items.fn_once_trait() == Some(p.def_id()))
                                    && p.self_ty() == ty =>
                            {
                                is_input = true;
                                Some(p.trait_ref.substs.type_at(1))
                            },
                            PredicateKind::Projection(p)
                                if Some(p.projection_ty.item_def_id) == lang_items.fn_once_output()
                                    && p.projection_ty.self_ty() == ty =>
                            {
                                is_input = false;
                                p.term.ty()
                            },
                            _ => None,
                        })
                        .transpose()
                    {
                        if is_input && inputs.is_none() {
                            inputs = Some(ty);
                        } else if !is_input && output.is_none() {
                            output = Some(ty);
                        } else {
                            // Multiple different fn trait impls. Is this even allowed?
                            return None;
                        }
                    }
                }

                inputs.map(|ty| ExprFnSig::Trait(ty, output))
            },
            _ => None,
        }
    }
}<|MERGE_RESOLUTION|>--- conflicted
+++ resolved
@@ -20,11 +20,7 @@
 use rustc_trait_selection::traits::query::normalize::AtExt;
 use std::iter;
 
-<<<<<<< HEAD
-use crate::{expr_path_res, match_def_path, must_use_attr};
-=======
 use crate::{match_def_path, must_use_attr, path_res};
->>>>>>> 6966a42c
 
 // Checks if the given type implements copy.
 pub fn is_copy<'tcx>(cx: &LateContext<'tcx>, ty: Ty<'tcx>) -> bool {
@@ -447,11 +443,7 @@
 
 /// If the expression is function like, get the signature for it.
 pub fn expr_sig<'tcx>(cx: &LateContext<'tcx>, expr: &Expr<'_>) -> Option<ExprFnSig<'tcx>> {
-<<<<<<< HEAD
-    if let Res::Def(DefKind::Fn | DefKind::Ctor(_, CtorKind::Fn) | DefKind::AssocFn, id) = expr_path_res(cx, expr) {
-=======
     if let Res::Def(DefKind::Fn | DefKind::Ctor(_, CtorKind::Fn) | DefKind::AssocFn, id) = path_res(cx, expr) {
->>>>>>> 6966a42c
         Some(ExprFnSig::Sig(cx.tcx.fn_sig(id)))
     } else {
         let ty = cx.typeck_results().expr_ty_adjusted(expr).peel_refs();
