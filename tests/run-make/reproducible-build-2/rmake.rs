--- conflicted
+++ resolved
@@ -7,15 +7,6 @@
 // See https://github.com/rust-lang/rust/issues/34902
 
 //@ ignore-cross-compile
-<<<<<<< HEAD
-//@ ignore-windows
-// Reasons:
-// 1. The object files are reproducible, but their paths are not, which causes
-// the first assertion in the test to fail.
-// 2. When the sysroot gets copied, some symlinks must be re-created,
-// which is a privileged action on Windows.
-=======
->>>>>>> d41e12f1
 
 //@ ignore-windows-gnu
 // GNU Linker for Windows is non-deterministic.
