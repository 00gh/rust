--- conflicted
+++ resolved
@@ -132,11 +132,7 @@
 fn main() {}
 
 mod issue15708 {
-<<<<<<< HEAD
-    // Check that the lint posts on the type definition node
-=======
     // Check that `allow`/`expect` attributes are recognized on the type definition node
->>>>>>> 00e5e1b8
     #[expect(clippy::expl_impl_clone_on_copy)]
     #[derive(Copy)]
     struct S;
@@ -146,8 +142,6 @@
             S
         }
     }
-<<<<<<< HEAD
-=======
 }
 
 mod issue15842 {
@@ -161,5 +155,4 @@
             S
         }
     }
->>>>>>> 00e5e1b8
 }