--- conflicted
+++ resolved
@@ -115,11 +115,7 @@
    | |_____^ help: replace it with: `x?;`
 
 error: this block may be rewritten with the `?` operator
-<<<<<<< HEAD
-  --> $DIR/question_mark.rs:214:5
-=======
   --> $DIR/question_mark.rs:213:5
->>>>>>> df68b713
    |
 LL | /     if let Err(err) = func_returning_result() {
 LL | |         return Err(err);
@@ -127,11 +123,7 @@
    | |_____^ help: replace it with: `func_returning_result()?;`
 
 error: this block may be rewritten with the `?` operator
-<<<<<<< HEAD
-  --> $DIR/question_mark.rs:221:5
-=======
   --> $DIR/question_mark.rs:220:5
->>>>>>> df68b713
    |
 LL | /     if let Err(err) = func_returning_result() {
 LL | |         return Err(err);
@@ -139,11 +131,7 @@
    | |_____^ help: replace it with: `func_returning_result()?;`
 
 error: this block may be rewritten with the `?` operator
-<<<<<<< HEAD
-  --> $DIR/question_mark.rs:298:13
-=======
   --> $DIR/question_mark.rs:297:13
->>>>>>> df68b713
    |
 LL | /             if a.is_none() {
 LL | |                 return None;
