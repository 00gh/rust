--- conflicted
+++ resolved
@@ -49,22 +49,12 @@
     }
 
     bb1: {
-<<<<<<< HEAD
-        _19 = copy (_1.0: &mut {coroutine@$DIR/coroutine.rs:18:5: 18:18});
-        (((*_19) as variant#4).0: std::string::String) = move _2;
-=======
         (((*_18) as variant#4).0: std::string::String) = move _2;
->>>>>>> b1b464d6
         StorageLive(_3);
         StorageLive(_4);
         StorageLive(_5);
         StorageLive(_6);
-<<<<<<< HEAD
-        _20 = copy (_1.0: &mut {coroutine@$DIR/coroutine.rs:18:5: 18:18});
-        _6 = &(((*_20) as variant#4).0: std::string::String);
-=======
         _6 = &(((*_18) as variant#4).0: std::string::String);
->>>>>>> b1b464d6
         _5 = <String as Clone>::clone(move _6) -> [return: bb2, unwind unreachable];
     }
 
@@ -85,12 +75,7 @@
         _0 = CoroutineState::<(&str, String, &Location<'_>), ()>::Yielded(move _4);
         StorageDead(_3);
         StorageDead(_4);
-<<<<<<< HEAD
-        _21 = copy (_1.0: &mut {coroutine@$DIR/coroutine.rs:18:5: 18:18});
-        discriminant((*_21)) = 3;
-=======
         discriminant((*_18)) = 3;
->>>>>>> b1b464d6
         return;
     }
 
@@ -113,12 +98,7 @@
         _10 = &(*_11);
         StorageLive(_12);
         StorageLive(_13);
-<<<<<<< HEAD
-        _22 = copy (_1.0: &mut {coroutine@$DIR/coroutine.rs:18:5: 18:18});
-        _13 = &(((*_22) as variant#4).0: std::string::String);
-=======
         _13 = &(((*_18) as variant#4).0: std::string::String);
->>>>>>> b1b464d6
         _12 = <String as Clone>::clone(move _13) -> [return: bb8, unwind unreachable];
     }
 
@@ -144,12 +124,7 @@
         StorageDead(_9);
         StorageDead(_11);
         StorageDead(_15);
-<<<<<<< HEAD
-        _23 = copy (_1.0: &mut {coroutine@$DIR/coroutine.rs:18:5: 18:18});
-        discriminant((*_23)) = 4;
-=======
         discriminant((*_18)) = 4;
->>>>>>> b1b464d6
         return;
     }
 
@@ -167,12 +142,7 @@
         StorageDead(_11);
         StorageDead(_8);
         _16 = const ();
-<<<<<<< HEAD
-        _24 = copy (_1.0: &mut {coroutine@$DIR/coroutine.rs:18:5: 18:18});
-        drop((((*_24) as variant#4).0: std::string::String)) -> [return: bb14, unwind unreachable];
-=======
         drop((((*_18) as variant#4).0: std::string::String)) -> [return: bb14, unwind unreachable];
->>>>>>> b1b464d6
     }
 
     bb14: {
@@ -181,12 +151,7 @@
 
     bb15: {
         _0 = CoroutineState::<(&str, String, &Location<'_>), ()>::Complete(move _16);
-<<<<<<< HEAD
-        _25 = copy (_1.0: &mut {coroutine@$DIR/coroutine.rs:18:5: 18:18});
-        discriminant((*_25)) = 1;
-=======
         discriminant((*_18)) = 1;
->>>>>>> b1b464d6
         return;
     }
 
