--- conflicted
+++ resolved
@@ -501,11 +501,7 @@
     check_method_is_structurally_compatible(tcx, impl_m, trait_m, impl_trait_ref, true)?;
 
     let impl_m_hir_id = tcx.local_def_id_to_hir_id(impl_m_def_id);
-<<<<<<< HEAD
-    let return_span = tcx.hir().fn_decl_by_hir_id(impl_m_hir_id).unwrap().output.span();
-=======
     let return_span = tcx.hir_fn_decl_by_hir_id(impl_m_hir_id).unwrap().output.span();
->>>>>>> 0f490b04
     let cause = ObligationCause::new(
         return_span,
         impl_m_def_id,
