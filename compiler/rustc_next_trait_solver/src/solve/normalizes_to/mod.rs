mod anon_const;
mod free_alias;
mod inherent;
mod opaque_types;

use rustc_type_ir::fast_reject::DeepRejectCtxt;
use rustc_type_ir::inherent::*;
use rustc_type_ir::lang_items::{SolverAdtLangItem, SolverLangItem, SolverTraitLangItem};
use rustc_type_ir::solve::SizedTraitKind;
use rustc_type_ir::{self as ty, Interner, NormalizesTo, PredicateKind, Upcast as _};
use tracing::instrument;

use crate::delegate::SolverDelegate;
use crate::solve::assembly::structural_traits::{self, AsyncCallableRelevantTypes};
use crate::solve::assembly::{self, Candidate};
use crate::solve::inspect::ProbeKind;
use crate::solve::{
    BuiltinImplSource, CandidateSource, Certainty, EvalCtxt, Goal, GoalSource, MaybeCause,
    NoSolution, QueryResult,
};

impl<D, I> EvalCtxt<'_, D>
where
    D: SolverDelegate<Interner = I>,
    I: Interner,
{
    #[instrument(level = "trace", skip(self), ret)]
    pub(super) fn compute_normalizes_to_goal(
        &mut self,
        goal: Goal<I, NormalizesTo<I>>,
    ) -> QueryResult<I> {
        debug_assert!(self.term_is_fully_unconstrained(goal));
        let cx = self.cx();
        match goal.predicate.alias.kind(cx) {
            ty::AliasTermKind::ProjectionTy | ty::AliasTermKind::ProjectionConst => {
                let trait_ref = goal.predicate.alias.trait_ref(cx);
                let (_, proven_via) =
                    self.probe(|_| ProbeKind::ShadowedEnvProbing).enter(|ecx| {
                        let trait_goal: Goal<I, ty::TraitPredicate<I>> = goal.with(cx, trait_ref);
                        ecx.compute_trait_goal(trait_goal)
                    })?;
                self.assemble_and_merge_candidates(proven_via, goal, |ecx| {
                    ecx.probe(|&result| ProbeKind::RigidAlias { result }).enter(|this| {
                        this.structurally_instantiate_normalizes_to_term(
                            goal,
                            goal.predicate.alias,
                        );
                        this.evaluate_added_goals_and_make_canonical_response(Certainty::Yes)
                    })
                })
            }
            ty::AliasTermKind::InherentTy | ty::AliasTermKind::InherentConst => {
                self.normalize_inherent_associated_term(goal)
            }
            ty::AliasTermKind::OpaqueTy => self.normalize_opaque_type(goal),
            ty::AliasTermKind::FreeTy | ty::AliasTermKind::FreeConst => {
                self.normalize_free_alias(goal)
            }
            ty::AliasTermKind::UnevaluatedConst => self.normalize_anon_const(goal),
        }
    }

    /// When normalizing an associated item, constrain the expected term to `term`.
    ///
    /// We know `term` to always be a fully unconstrained inference variable, so
    /// `eq` should never fail here. However, in case `term` contains aliases, we
    /// emit nested `AliasRelate` goals to structurally normalize the alias.
    pub fn instantiate_normalizes_to_term(
        &mut self,
        goal: Goal<I, NormalizesTo<I>>,
        term: I::Term,
    ) {
        self.eq(goal.param_env, goal.predicate.term, term)
            .expect("expected goal term to be fully unconstrained");
    }

    /// Unlike `instantiate_normalizes_to_term` this instantiates the expected term
    /// with a rigid alias. Using this is pretty much always wrong.
    pub fn structurally_instantiate_normalizes_to_term(
        &mut self,
        goal: Goal<I, NormalizesTo<I>>,
        term: ty::AliasTerm<I>,
    ) {
        self.relate_rigid_alias_non_alias(goal.param_env, term, ty::Invariant, goal.predicate.term)
            .expect("expected goal term to be fully unconstrained");
    }
}

impl<D, I> assembly::GoalKind<D> for NormalizesTo<I>
where
    D: SolverDelegate<Interner = I>,
    I: Interner,
{
    fn self_ty(self) -> I::Ty {
        self.self_ty()
    }

    fn trait_ref(self, cx: I) -> ty::TraitRef<I> {
        self.alias.trait_ref(cx)
    }

    fn with_replaced_self_ty(self, cx: I, self_ty: I::Ty) -> Self {
        self.with_replaced_self_ty(cx, self_ty)
    }

    fn trait_def_id(self, cx: I) -> I::TraitId {
        self.trait_def_id(cx)
    }

    fn fast_reject_assumption(
        ecx: &mut EvalCtxt<'_, D>,
        goal: Goal<I, Self>,
        assumption: I::Clause,
    ) -> Result<(), NoSolution> {
        if let Some(projection_pred) = assumption.as_projection_clause()
            && projection_pred.item_def_id() == goal.predicate.def_id()
            && DeepRejectCtxt::relate_rigid_rigid(ecx.cx()).args_may_unify(
                goal.predicate.alias.args,
                projection_pred.skip_binder().projection_term.args,
            )
        {
            Ok(())
        } else {
            Err(NoSolution)
        }
    }

    fn match_assumption(
        ecx: &mut EvalCtxt<'_, D>,
        goal: Goal<I, Self>,
        assumption: I::Clause,
        then: impl FnOnce(&mut EvalCtxt<'_, D>) -> QueryResult<I>,
    ) -> QueryResult<I> {
        let cx = ecx.cx();
        // FIXME(generic_associated_types): Addresses aggressive inference in #92917.
        //
        // If this type is a GAT with currently unconstrained arguments, we do not
        // want to normalize it via a candidate which only applies for a specific
        // instantiation. We could otherwise keep the GAT as rigid and succeed this way.
        // See tests/ui/generic-associated-types/no-incomplete-gat-arg-inference.rs.
        //
        // This only avoids normalization if the GAT arguments are fully unconstrained.
        // This is quite arbitrary but fixing it causes some ambiguity, see #125196.
        match goal.predicate.alias.kind(cx) {
            ty::AliasTermKind::ProjectionTy | ty::AliasTermKind::ProjectionConst => {
                for arg in goal.predicate.alias.own_args(cx).iter() {
                    let Some(term) = arg.as_term() else {
                        continue;
                    };
                    let term = ecx.structurally_normalize_term(goal.param_env, term)?;
                    if term.is_infer() {
                        return ecx.evaluate_added_goals_and_make_canonical_response(
                            Certainty::AMBIGUOUS,
                        );
                    }
                }
            }
            ty::AliasTermKind::OpaqueTy
            | ty::AliasTermKind::InherentTy
            | ty::AliasTermKind::InherentConst
            | ty::AliasTermKind::FreeTy
            | ty::AliasTermKind::FreeConst
            | ty::AliasTermKind::UnevaluatedConst => {}
        }

        let projection_pred = assumption.as_projection_clause().unwrap();

        let assumption_projection_pred = ecx.instantiate_binder_with_infer(projection_pred);
        ecx.eq(goal.param_env, goal.predicate.alias, assumption_projection_pred.projection_term)?;

        ecx.instantiate_normalizes_to_term(goal, assumption_projection_pred.term);

        // Add GAT where clauses from the trait's definition
        // FIXME: We don't need these, since these are the type's own WF obligations.
        ecx.add_goals(
            GoalSource::AliasWellFormed,
            cx.own_predicates_of(goal.predicate.def_id())
                .iter_instantiated(cx, goal.predicate.alias.args)
                .map(|pred| goal.with(cx, pred)),
        );

        then(ecx)
    }

    fn consider_additional_alias_assumptions(
        _ecx: &mut EvalCtxt<'_, D>,
        _goal: Goal<I, Self>,
        _alias_ty: ty::AliasTy<I>,
    ) -> Vec<Candidate<I>> {
        vec![]
    }

    fn consider_impl_candidate(
        ecx: &mut EvalCtxt<'_, D>,
        goal: Goal<I, NormalizesTo<I>>,
        impl_def_id: I::ImplId,
<<<<<<< HEAD
=======
        then: impl FnOnce(&mut EvalCtxt<'_, D>, Certainty) -> QueryResult<I>,
>>>>>>> 54464447
    ) -> Result<Candidate<I>, NoSolution> {
        let cx = ecx.cx();

        let goal_trait_ref = goal.predicate.alias.trait_ref(cx);
        let impl_trait_ref = cx.impl_trait_ref(impl_def_id);
        if !DeepRejectCtxt::relate_rigid_infer(ecx.cx()).args_may_unify(
            goal.predicate.alias.trait_ref(cx).args,
            impl_trait_ref.skip_binder().args,
        ) {
            return Err(NoSolution);
        }

        // We have to ignore negative impls when projecting.
        let impl_polarity = cx.impl_polarity(impl_def_id);
        match impl_polarity {
            ty::ImplPolarity::Negative => return Err(NoSolution),
            ty::ImplPolarity::Reservation => {
                unimplemented!("reservation impl for trait with assoc item: {:?}", goal)
            }
            ty::ImplPolarity::Positive => {}
        };

        ecx.probe_trait_candidate(CandidateSource::Impl(impl_def_id)).enter(|ecx| {
            let impl_args = ecx.fresh_args_for_item(impl_def_id.into());
            let impl_trait_ref = impl_trait_ref.instantiate(cx, impl_args);

            ecx.eq(goal.param_env, goal_trait_ref, impl_trait_ref)?;

            let where_clause_bounds = cx
                .predicates_of(impl_def_id.into())
                .iter_instantiated(cx, impl_args)
                .map(|pred| goal.with(cx, pred));
            ecx.add_goals(GoalSource::ImplWhereBound, where_clause_bounds);

            // Bail if the nested goals don't hold here. This is to avoid unnecessarily
            // computing the `type_of` query for associated types that never apply, as
            // this may result in query cycles in the case of RPITITs.
            // See <https://github.com/rust-lang/trait-system-refactor-initiative/issues/185>.
            ecx.try_evaluate_added_goals()?;

            // Add GAT where clauses from the trait's definition.
            // FIXME: We don't need these, since these are the type's own WF obligations.
            ecx.add_goals(
                GoalSource::AliasWellFormed,
                cx.own_predicates_of(goal.predicate.def_id())
                    .iter_instantiated(cx, goal.predicate.alias.args)
                    .map(|pred| goal.with(cx, pred)),
            );

            let error_response = |ecx: &mut EvalCtxt<'_, D>, guar| {
                let error_term = match goal.predicate.alias.kind(cx) {
                    ty::AliasTermKind::ProjectionTy => Ty::new_error(cx, guar).into(),
                    ty::AliasTermKind::ProjectionConst => Const::new_error(cx, guar).into(),
                    kind => panic!("expected projection, found {kind:?}"),
                };
                ecx.instantiate_normalizes_to_term(goal, error_term);
                ecx.evaluate_added_goals_and_make_canonical_response(Certainty::Yes)
            };

            let target_item_def_id = match ecx.fetch_eligible_assoc_item(
                goal_trait_ref,
                goal.predicate.def_id(),
                impl_def_id,
            ) {
                Ok(Some(target_item_def_id)) => target_item_def_id,
                Ok(None) => {
                    match ecx.typing_mode() {
                        // In case the associated item is hidden due to specialization,
                        // normalizing this associated item is always ambiguous. Treating
                        // the associated item as rigid would be incomplete and allow for
                        // overlapping impls, see #105782.
                        //
                        // As this ambiguity is unavoidable we emit a nested ambiguous
                        // goal instead of using `Certainty::AMBIGUOUS`. This allows us to
                        // return the nested goals to the parent `AliasRelate` goal. This
                        // would be relevant if any of the nested goals refer to the `term`.
                        // This is not the case here and we only prefer adding an ambiguous
                        // nested goal for consistency.
                        ty::TypingMode::Coherence => {
                            ecx.add_goal(GoalSource::Misc, goal.with(cx, PredicateKind::Ambiguous));
                            return ecx
                                .evaluate_added_goals_and_make_canonical_response(Certainty::Yes);
                        }
                        // Outside of coherence, we treat the associated item as rigid instead.
                        ty::TypingMode::Analysis { .. }
                        | ty::TypingMode::Borrowck { .. }
                        | ty::TypingMode::PostBorrowckAnalysis { .. }
                        | ty::TypingMode::PostAnalysis => {
                            ecx.structurally_instantiate_normalizes_to_term(
                                goal,
                                goal.predicate.alias,
                            );
                            return ecx
                                .evaluate_added_goals_and_make_canonical_response(Certainty::Yes);
                        }
                    };
                }
                Err(guar) => return error_response(ecx, guar),
            };

            if !cx.has_item_definition(target_item_def_id) {
                // If the impl is missing an item, it's either because the user forgot to
                // provide it, or the user is not *obligated* to provide it (because it
                // has a trivially false `Sized` predicate). If it's the latter, we cannot
                // delay a bug because we can have trivially false where clauses, so we
                // treat it as rigid.
                if cx.impl_self_is_guaranteed_unsized(impl_def_id) {
                    match ecx.typing_mode() {
                        // Trying to normalize such associated items is always ambiguous
                        // during coherence to avoid cyclic reasoning. See the example in
                        // tests/ui/traits/trivial-unsized-projection-in-coherence.rs.
                        //
                        // As this ambiguity is unavoidable we emit a nested ambiguous
                        // goal instead of using `Certainty::AMBIGUOUS`. This allows us to
                        // return the nested goals to the parent `AliasRelate` goal. This
                        // would be relevant if any of the nested goals refer to the `term`.
                        // This is not the case here and we only prefer adding an ambiguous
                        // nested goal for consistency.
                        ty::TypingMode::Coherence => {
                            ecx.add_goal(GoalSource::Misc, goal.with(cx, PredicateKind::Ambiguous));
                            return then(ecx, Certainty::Yes);
                        }
                        ty::TypingMode::Analysis { .. }
                        | ty::TypingMode::Borrowck { .. }
                        | ty::TypingMode::PostBorrowckAnalysis { .. }
                        | ty::TypingMode::PostAnalysis => {
                            ecx.structurally_instantiate_normalizes_to_term(
                                goal,
                                goal.predicate.alias,
                            );
                            return then(ecx, Certainty::Yes);
                        }
                    }
                } else {
                    return error_response(ecx, cx.delay_bug("missing item"));
                }
            }

            let target_container_def_id = cx.parent(target_item_def_id);

            // Getting the right args here is complex, e.g. given:
            // - a goal `<Vec<u32> as Trait<i32>>::Assoc<u64>`
            // - the applicable impl `impl<T> Trait<i32> for Vec<T>`
            // - and the impl which defines `Assoc` being `impl<T, U> Trait<U> for Vec<T>`
            //
            // We first rebase the goal args onto the impl, going from `[Vec<u32>, i32, u64]`
            // to `[u32, u64]`.
            //
            // And then map these args to the args of the defining impl of `Assoc`, going
            // from `[u32, u64]` to `[u32, i32, u64]`.
            let target_args = ecx.translate_args(
                goal,
                impl_def_id,
                impl_args,
                impl_trait_ref,
                target_container_def_id,
            )?;

            if !cx.check_args_compatible(target_item_def_id, target_args) {
                return error_response(
                    ecx,
                    cx.delay_bug("associated item has mismatched arguments"),
                );
            }

            // Finally we construct the actual value of the associated type.
            let term = match goal.predicate.alias.kind(cx) {
                ty::AliasTermKind::ProjectionTy => {
                    cx.type_of(target_item_def_id).map_bound(|ty| ty.into())
                }
                ty::AliasTermKind::ProjectionConst => {
                    // FIXME(mgca): once const items are actual aliases defined as equal to type system consts
                    // this should instead return that.
                    if cx.features().associated_const_equality() {
                        panic!("associated const projection is not supported yet")
                    } else {
                        ty::EarlyBinder::bind(
                            Const::new_error_with_message(
                                cx,
                                "associated const projection is not supported yet",
                            )
                            .into(),
                        )
                    }
                }
                kind => panic!("expected projection, found {kind:?}"),
            };

            ecx.instantiate_normalizes_to_term(goal, term.instantiate(cx, target_args));
            ecx.evaluate_added_goals_and_make_canonical_response(Certainty::Yes)
        })
    }

    /// Fail to normalize if the predicate contains an error, alternatively, we could normalize to `ty::Error`
    /// and succeed. Can experiment with this to figure out what results in better error messages.
    fn consider_error_guaranteed_candidate(
        _ecx: &mut EvalCtxt<'_, D>,
        _guar: I::ErrorGuaranteed,
    ) -> Result<Candidate<I>, NoSolution> {
        Err(NoSolution)
    }

    fn consider_auto_trait_candidate(
        ecx: &mut EvalCtxt<'_, D>,
        _goal: Goal<I, Self>,
    ) -> Result<Candidate<I>, NoSolution> {
        ecx.cx().delay_bug("associated types not allowed on auto traits");
        Err(NoSolution)
    }

    fn consider_trait_alias_candidate(
        _ecx: &mut EvalCtxt<'_, D>,
        goal: Goal<I, Self>,
    ) -> Result<Candidate<I>, NoSolution> {
        panic!("trait aliases do not have associated types: {:?}", goal);
    }

    fn consider_builtin_sizedness_candidates(
        _ecx: &mut EvalCtxt<'_, D>,
        goal: Goal<I, Self>,
        _sizedness: SizedTraitKind,
    ) -> Result<Candidate<I>, NoSolution> {
        panic!("`Sized`/`MetaSized` does not have an associated type: {:?}", goal);
    }

    fn consider_builtin_copy_clone_candidate(
        _ecx: &mut EvalCtxt<'_, D>,
        goal: Goal<I, Self>,
    ) -> Result<Candidate<I>, NoSolution> {
        panic!("`Copy`/`Clone` does not have an associated type: {:?}", goal);
    }

    fn consider_builtin_fn_ptr_trait_candidate(
        _ecx: &mut EvalCtxt<'_, D>,
        goal: Goal<I, Self>,
    ) -> Result<Candidate<I>, NoSolution> {
        panic!("`FnPtr` does not have an associated type: {:?}", goal);
    }

    fn consider_builtin_fn_trait_candidates(
        ecx: &mut EvalCtxt<'_, D>,
        goal: Goal<I, Self>,
        goal_kind: ty::ClosureKind,
    ) -> Result<Candidate<I>, NoSolution> {
        let cx = ecx.cx();
        let tupled_inputs_and_output =
            match structural_traits::extract_tupled_inputs_and_output_from_callable(
                cx,
                goal.predicate.self_ty(),
                goal_kind,
            )? {
                Some(tupled_inputs_and_output) => tupled_inputs_and_output,
                None => {
                    return ecx.forced_ambiguity(MaybeCause::Ambiguity);
                }
            };

        // A built-in `Fn` impl only holds if the output is sized.
        // (FIXME: technically we only need to check this if the type is a fn ptr...)
        let output_is_sized_pred = tupled_inputs_and_output.map_bound(|(_, output)| {
            ty::TraitRef::new(cx, cx.require_trait_lang_item(SolverTraitLangItem::Sized), [output])
        });

        let pred = tupled_inputs_and_output
            .map_bound(|(inputs, output)| ty::ProjectionPredicate {
                projection_term: ty::AliasTerm::new(
                    cx,
                    goal.predicate.def_id(),
                    [goal.predicate.self_ty(), inputs],
                ),
                term: output.into(),
            })
            .upcast(cx);

        Self::probe_and_consider_implied_clause(
            ecx,
            CandidateSource::BuiltinImpl(BuiltinImplSource::Misc),
            goal,
            pred,
            [(GoalSource::ImplWhereBound, goal.with(cx, output_is_sized_pred))],
        )
    }

    fn consider_builtin_async_fn_trait_candidates(
        ecx: &mut EvalCtxt<'_, D>,
        goal: Goal<I, Self>,
        goal_kind: ty::ClosureKind,
    ) -> Result<Candidate<I>, NoSolution> {
        let cx = ecx.cx();

        let env_region = match goal_kind {
            ty::ClosureKind::Fn | ty::ClosureKind::FnMut => goal.predicate.alias.args.region_at(2),
            // Doesn't matter what this region is
            ty::ClosureKind::FnOnce => Region::new_static(cx),
        };
        let (tupled_inputs_and_output_and_coroutine, nested_preds) =
            structural_traits::extract_tupled_inputs_and_output_from_async_callable(
                cx,
                goal.predicate.self_ty(),
                goal_kind,
                env_region,
            )?;

        // A built-in `AsyncFn` impl only holds if the output is sized.
        // (FIXME: technically we only need to check this if the type is a fn ptr...)
        let output_is_sized_pred = tupled_inputs_and_output_and_coroutine.map_bound(
            |AsyncCallableRelevantTypes { output_coroutine_ty: output_ty, .. }| {
                ty::TraitRef::new(
                    cx,
                    cx.require_trait_lang_item(SolverTraitLangItem::Sized),
                    [output_ty],
                )
            },
        );

        let pred = tupled_inputs_and_output_and_coroutine
            .map_bound(
                |AsyncCallableRelevantTypes {
                     tupled_inputs_ty,
                     output_coroutine_ty,
                     coroutine_return_ty,
                 }| {
                    let (projection_term, term) = if cx
                        .is_lang_item(goal.predicate.def_id(), SolverLangItem::CallOnceFuture)
                    {
                        (
                            ty::AliasTerm::new(
                                cx,
                                goal.predicate.def_id(),
                                [goal.predicate.self_ty(), tupled_inputs_ty],
                            ),
                            output_coroutine_ty.into(),
                        )
                    } else if cx
                        .is_lang_item(goal.predicate.def_id(), SolverLangItem::CallRefFuture)
                    {
                        (
                            ty::AliasTerm::new(
                                cx,
                                goal.predicate.def_id(),
                                [
                                    I::GenericArg::from(goal.predicate.self_ty()),
                                    tupled_inputs_ty.into(),
                                    env_region.into(),
                                ],
                            ),
                            output_coroutine_ty.into(),
                        )
                    } else if cx
                        .is_lang_item(goal.predicate.def_id(), SolverLangItem::AsyncFnOnceOutput)
                    {
                        (
                            ty::AliasTerm::new(
                                cx,
                                goal.predicate.def_id(),
                                [
                                    I::GenericArg::from(goal.predicate.self_ty()),
                                    tupled_inputs_ty.into(),
                                ],
                            ),
                            coroutine_return_ty.into(),
                        )
                    } else {
                        panic!(
                            "no such associated type in `AsyncFn*`: {:?}",
                            goal.predicate.def_id()
                        )
                    };
                    ty::ProjectionPredicate { projection_term, term }
                },
            )
            .upcast(cx);

        Self::probe_and_consider_implied_clause(
            ecx,
            CandidateSource::BuiltinImpl(BuiltinImplSource::Misc),
            goal,
            pred,
            [goal.with(cx, output_is_sized_pred)]
                .into_iter()
                .chain(nested_preds.into_iter().map(|pred| goal.with(cx, pred)))
                .map(|goal| (GoalSource::ImplWhereBound, goal)),
        )
    }

    fn consider_builtin_async_fn_kind_helper_candidate(
        ecx: &mut EvalCtxt<'_, D>,
        goal: Goal<I, Self>,
    ) -> Result<Candidate<I>, NoSolution> {
        let [
            closure_fn_kind_ty,
            goal_kind_ty,
            borrow_region,
            tupled_inputs_ty,
            tupled_upvars_ty,
            coroutine_captures_by_ref_ty,
        ] = *goal.predicate.alias.args.as_slice()
        else {
            panic!();
        };

        // Bail if the upvars haven't been constrained.
        if tupled_upvars_ty.expect_ty().is_ty_var() {
            return ecx.forced_ambiguity(MaybeCause::Ambiguity);
        }

        let Some(closure_kind) = closure_fn_kind_ty.expect_ty().to_opt_closure_kind() else {
            // We don't need to worry about the self type being an infer var.
            return Err(NoSolution);
        };
        let Some(goal_kind) = goal_kind_ty.expect_ty().to_opt_closure_kind() else {
            return Err(NoSolution);
        };
        if !closure_kind.extends(goal_kind) {
            return Err(NoSolution);
        }

        let upvars_ty = ty::CoroutineClosureSignature::tupled_upvars_by_closure_kind(
            ecx.cx(),
            goal_kind,
            tupled_inputs_ty.expect_ty(),
            tupled_upvars_ty.expect_ty(),
            coroutine_captures_by_ref_ty.expect_ty(),
            borrow_region.expect_region(),
        );

        ecx.probe_builtin_trait_candidate(BuiltinImplSource::Misc).enter(|ecx| {
            ecx.instantiate_normalizes_to_term(goal, upvars_ty.into());
            ecx.evaluate_added_goals_and_make_canonical_response(Certainty::Yes)
        })
    }

    fn consider_builtin_tuple_candidate(
        _ecx: &mut EvalCtxt<'_, D>,
        goal: Goal<I, Self>,
    ) -> Result<Candidate<I>, NoSolution> {
        panic!("`Tuple` does not have an associated type: {:?}", goal);
    }

    fn consider_builtin_pointee_candidate(
        ecx: &mut EvalCtxt<'_, D>,
        goal: Goal<I, Self>,
    ) -> Result<Candidate<I>, NoSolution> {
        let cx = ecx.cx();
        let metadata_def_id = cx.require_lang_item(SolverLangItem::Metadata);
        assert_eq!(metadata_def_id, goal.predicate.def_id());
        let metadata_ty = match goal.predicate.self_ty().kind() {
            ty::Bool
            | ty::Char
            | ty::Int(..)
            | ty::Uint(..)
            | ty::Float(..)
            | ty::Array(..)
            | ty::Pat(..)
            | ty::RawPtr(..)
            | ty::Ref(..)
            | ty::FnDef(..)
            | ty::FnPtr(..)
            | ty::Closure(..)
            | ty::CoroutineClosure(..)
            | ty::Infer(ty::IntVar(..) | ty::FloatVar(..))
            | ty::Coroutine(..)
            | ty::CoroutineWitness(..)
            | ty::Never
            | ty::Foreign(..) => Ty::new_unit(cx),

            ty::Error(e) => Ty::new_error(cx, e),

            ty::Str | ty::Slice(_) => Ty::new_usize(cx),

            ty::Dynamic(_, _, ty::Dyn) => {
                let dyn_metadata = cx.require_lang_item(SolverLangItem::DynMetadata);
                cx.type_of(dyn_metadata)
                    .instantiate(cx, &[I::GenericArg::from(goal.predicate.self_ty())])
            }

            ty::Alias(_, _) | ty::Param(_) | ty::Placeholder(..) => {
                // This is the "fallback impl" for type parameters, unnormalizable projections
                // and opaque types: If the `self_ty` is `Sized`, then the metadata is `()`.
                // FIXME(ptr_metadata): This impl overlaps with the other impls and shouldn't
                // exist. Instead, `Pointee<Metadata = ()>` should be a supertrait of `Sized`.
                let alias_bound_result =
                    ecx.probe_builtin_trait_candidate(BuiltinImplSource::Misc).enter(|ecx| {
                        let sized_predicate = ty::TraitRef::new(
                            cx,
                            cx.require_trait_lang_item(SolverTraitLangItem::Sized),
                            [I::GenericArg::from(goal.predicate.self_ty())],
                        );
                        ecx.add_goal(GoalSource::Misc, goal.with(cx, sized_predicate));
                        ecx.instantiate_normalizes_to_term(goal, Ty::new_unit(cx).into());
                        ecx.evaluate_added_goals_and_make_canonical_response(Certainty::Yes)
                    });
                // In case the dummy alias-bound candidate does not apply, we instead treat this projection
                // as rigid.
                return alias_bound_result.or_else(|NoSolution| {
                    ecx.probe_builtin_trait_candidate(BuiltinImplSource::Misc).enter(|this| {
                        this.structurally_instantiate_normalizes_to_term(
                            goal,
                            goal.predicate.alias,
                        );
                        this.evaluate_added_goals_and_make_canonical_response(Certainty::Yes)
                    })
                });
            }

            ty::Adt(def, args) if def.is_struct() => match def.struct_tail_ty(cx) {
                None => Ty::new_unit(cx),
                Some(tail_ty) => {
                    Ty::new_projection(cx, metadata_def_id, [tail_ty.instantiate(cx, args)])
                }
            },
            ty::Adt(_, _) => Ty::new_unit(cx),

            ty::Tuple(elements) => match elements.last() {
                None => Ty::new_unit(cx),
                Some(tail_ty) => Ty::new_projection(cx, metadata_def_id, [tail_ty]),
            },

            ty::UnsafeBinder(_) => {
                // FIXME(unsafe_binder): Figure out how to handle pointee for unsafe binders.
                todo!()
            }

            ty::Infer(ty::TyVar(_) | ty::FreshTy(_) | ty::FreshIntTy(_) | ty::FreshFloatTy(_))
            | ty::Bound(..) => panic!(
                "unexpected self ty `{:?}` when normalizing `<T as Pointee>::Metadata`",
                goal.predicate.self_ty()
            ),
        };

        ecx.probe_builtin_trait_candidate(BuiltinImplSource::Misc).enter(|ecx| {
            ecx.instantiate_normalizes_to_term(goal, metadata_ty.into());
            ecx.evaluate_added_goals_and_make_canonical_response(Certainty::Yes)
        })
    }

    fn consider_builtin_future_candidate(
        ecx: &mut EvalCtxt<'_, D>,
        goal: Goal<I, Self>,
    ) -> Result<Candidate<I>, NoSolution> {
        let self_ty = goal.predicate.self_ty();
        let ty::Coroutine(def_id, args) = self_ty.kind() else {
            return Err(NoSolution);
        };

        // Coroutines are not futures unless they come from `async` desugaring
        let cx = ecx.cx();
        if !cx.coroutine_is_async(def_id) {
            return Err(NoSolution);
        }

        let term = args.as_coroutine().return_ty().into();

        Self::probe_and_consider_implied_clause(
            ecx,
            CandidateSource::BuiltinImpl(BuiltinImplSource::Misc),
            goal,
            ty::ProjectionPredicate {
                projection_term: ty::AliasTerm::new(ecx.cx(), goal.predicate.def_id(), [self_ty]),
                term,
            }
            .upcast(cx),
            // Technically, we need to check that the future type is Sized,
            // but that's already proven by the coroutine being WF.
            [],
        )
    }

    fn consider_builtin_iterator_candidate(
        ecx: &mut EvalCtxt<'_, D>,
        goal: Goal<I, Self>,
    ) -> Result<Candidate<I>, NoSolution> {
        let self_ty = goal.predicate.self_ty();
        let ty::Coroutine(def_id, args) = self_ty.kind() else {
            return Err(NoSolution);
        };

        // Coroutines are not Iterators unless they come from `gen` desugaring
        let cx = ecx.cx();
        if !cx.coroutine_is_gen(def_id) {
            return Err(NoSolution);
        }

        let term = args.as_coroutine().yield_ty().into();

        Self::probe_and_consider_implied_clause(
            ecx,
            CandidateSource::BuiltinImpl(BuiltinImplSource::Misc),
            goal,
            ty::ProjectionPredicate {
                projection_term: ty::AliasTerm::new(ecx.cx(), goal.predicate.def_id(), [self_ty]),
                term,
            }
            .upcast(cx),
            // Technically, we need to check that the iterator type is Sized,
            // but that's already proven by the generator being WF.
            [],
        )
    }

    fn consider_builtin_fused_iterator_candidate(
        _ecx: &mut EvalCtxt<'_, D>,
        goal: Goal<I, Self>,
    ) -> Result<Candidate<I>, NoSolution> {
        panic!("`FusedIterator` does not have an associated type: {:?}", goal);
    }

    fn consider_builtin_async_iterator_candidate(
        ecx: &mut EvalCtxt<'_, D>,
        goal: Goal<I, Self>,
    ) -> Result<Candidate<I>, NoSolution> {
        let self_ty = goal.predicate.self_ty();
        let ty::Coroutine(def_id, args) = self_ty.kind() else {
            return Err(NoSolution);
        };

        // Coroutines are not AsyncIterators unless they come from `gen` desugaring
        let cx = ecx.cx();
        if !cx.coroutine_is_async_gen(def_id) {
            return Err(NoSolution);
        }

        ecx.probe_builtin_trait_candidate(BuiltinImplSource::Misc).enter(|ecx| {
            let expected_ty = ecx.next_ty_infer();
            // Take `AsyncIterator<Item = I>` and turn it into the corresponding
            // coroutine yield ty `Poll<Option<I>>`.
            let wrapped_expected_ty = Ty::new_adt(
                cx,
                cx.adt_def(cx.require_adt_lang_item(SolverAdtLangItem::Poll)),
                cx.mk_args(&[Ty::new_adt(
                    cx,
                    cx.adt_def(cx.require_adt_lang_item(SolverAdtLangItem::Option)),
                    cx.mk_args(&[expected_ty.into()]),
                )
                .into()]),
            );
            let yield_ty = args.as_coroutine().yield_ty();
            ecx.eq(goal.param_env, wrapped_expected_ty, yield_ty)?;
            ecx.instantiate_normalizes_to_term(goal, expected_ty.into());
            ecx.evaluate_added_goals_and_make_canonical_response(Certainty::Yes)
        })
    }

    fn consider_builtin_coroutine_candidate(
        ecx: &mut EvalCtxt<'_, D>,
        goal: Goal<I, Self>,
    ) -> Result<Candidate<I>, NoSolution> {
        let self_ty = goal.predicate.self_ty();
        let ty::Coroutine(def_id, args) = self_ty.kind() else {
            return Err(NoSolution);
        };

        // `async`-desugared coroutines do not implement the coroutine trait
        let cx = ecx.cx();
        if !cx.is_general_coroutine(def_id) {
            return Err(NoSolution);
        }

        let coroutine = args.as_coroutine();

        let term = if cx.is_lang_item(goal.predicate.def_id(), SolverLangItem::CoroutineReturn) {
            coroutine.return_ty().into()
        } else if cx.is_lang_item(goal.predicate.def_id(), SolverLangItem::CoroutineYield) {
            coroutine.yield_ty().into()
        } else {
            panic!("unexpected associated item `{:?}` for `{self_ty:?}`", goal.predicate.def_id())
        };

        Self::probe_and_consider_implied_clause(
            ecx,
            CandidateSource::BuiltinImpl(BuiltinImplSource::Misc),
            goal,
            ty::ProjectionPredicate {
                projection_term: ty::AliasTerm::new(
                    ecx.cx(),
                    goal.predicate.def_id(),
                    [self_ty, coroutine.resume_ty()],
                ),
                term,
            }
            .upcast(cx),
            // Technically, we need to check that the coroutine type is Sized,
            // but that's already proven by the coroutine being WF.
            [],
        )
    }

    fn consider_structural_builtin_unsize_candidates(
        _ecx: &mut EvalCtxt<'_, D>,
        goal: Goal<I, Self>,
    ) -> Vec<Candidate<I>> {
        panic!("`Unsize` does not have an associated type: {:?}", goal);
    }

    fn consider_builtin_discriminant_kind_candidate(
        ecx: &mut EvalCtxt<'_, D>,
        goal: Goal<I, Self>,
    ) -> Result<Candidate<I>, NoSolution> {
        let self_ty = goal.predicate.self_ty();
        let discriminant_ty = match self_ty.kind() {
            ty::Bool
            | ty::Char
            | ty::Int(..)
            | ty::Uint(..)
            | ty::Float(..)
            | ty::Array(..)
            | ty::Pat(..)
            | ty::RawPtr(..)
            | ty::Ref(..)
            | ty::FnDef(..)
            | ty::FnPtr(..)
            | ty::Closure(..)
            | ty::CoroutineClosure(..)
            | ty::Infer(ty::IntVar(..) | ty::FloatVar(..))
            | ty::Coroutine(..)
            | ty::CoroutineWitness(..)
            | ty::Never
            | ty::Foreign(..)
            | ty::Adt(_, _)
            | ty::Str
            | ty::Slice(_)
            | ty::Dynamic(_, _, _)
            | ty::Tuple(_)
            | ty::Error(_) => self_ty.discriminant_ty(ecx.cx()),

            ty::UnsafeBinder(_) => {
                // FIXME(unsafe_binders): instantiate this with placeholders?? i guess??
                todo!("discr subgoal...")
            }

            // Given an alias, parameter, or placeholder we add an impl candidate normalizing to a rigid
            // alias. In case there's a where-bound further constraining this alias it is preferred over
            // this impl candidate anyways. It's still a bit scuffed.
            ty::Alias(_, _) | ty::Param(_) | ty::Placeholder(..) => {
                return ecx.probe_builtin_trait_candidate(BuiltinImplSource::Misc).enter(|ecx| {
                    ecx.structurally_instantiate_normalizes_to_term(goal, goal.predicate.alias);
                    ecx.evaluate_added_goals_and_make_canonical_response(Certainty::Yes)
                });
            }

            ty::Infer(ty::TyVar(_) | ty::FreshTy(_) | ty::FreshIntTy(_) | ty::FreshFloatTy(_))
            | ty::Bound(..) => panic!(
                "unexpected self ty `{:?}` when normalizing `<T as DiscriminantKind>::Discriminant`",
                goal.predicate.self_ty()
            ),
        };

        ecx.probe_builtin_trait_candidate(BuiltinImplSource::Misc).enter(|ecx| {
            ecx.instantiate_normalizes_to_term(goal, discriminant_ty.into());
            ecx.evaluate_added_goals_and_make_canonical_response(Certainty::Yes)
        })
    }

    fn consider_builtin_destruct_candidate(
        _ecx: &mut EvalCtxt<'_, D>,
        goal: Goal<I, Self>,
    ) -> Result<Candidate<I>, NoSolution> {
        panic!("`Destruct` does not have an associated type: {:?}", goal);
    }

    fn consider_builtin_transmute_candidate(
        _ecx: &mut EvalCtxt<'_, D>,
        goal: Goal<I, Self>,
    ) -> Result<Candidate<I>, NoSolution> {
        panic!("`TransmuteFrom` does not have an associated type: {:?}", goal)
    }

    fn consider_builtin_bikeshed_guaranteed_no_drop_candidate(
        _ecx: &mut EvalCtxt<'_, D>,
        goal: Goal<I, Self>,
    ) -> Result<Candidate<I>, NoSolution> {
        unreachable!("`BikeshedGuaranteedNoDrop` does not have an associated type: {:?}", goal)
    }
}

impl<D, I> EvalCtxt<'_, D>
where
    D: SolverDelegate<Interner = I>,
    I: Interner,
{
    fn translate_args(
        &mut self,
        goal: Goal<I, ty::NormalizesTo<I>>,
        impl_def_id: I::ImplId,
        impl_args: I::GenericArgs,
        impl_trait_ref: rustc_type_ir::TraitRef<I>,
        target_container_def_id: I::DefId,
    ) -> Result<I::GenericArgs, NoSolution> {
        let cx = self.cx();
        Ok(if target_container_def_id == impl_trait_ref.def_id.into() {
            // Default value from the trait definition. No need to rebase.
            goal.predicate.alias.args
        } else if target_container_def_id == impl_def_id.into() {
            // Same impl, no need to fully translate, just a rebase from
            // the trait is sufficient.
            goal.predicate.alias.args.rebase_onto(cx, impl_trait_ref.def_id.into(), impl_args)
        } else {
            let target_args = self.fresh_args_for_item(target_container_def_id);
            let target_trait_ref = cx
                .impl_trait_ref(target_container_def_id.try_into().unwrap())
                .instantiate(cx, target_args);
            // Relate source impl to target impl by equating trait refs.
            self.eq(goal.param_env, impl_trait_ref, target_trait_ref)?;
            // Also add predicates since they may be needed to constrain the
            // target impl's params.
            self.add_goals(
                GoalSource::Misc,
                cx.predicates_of(target_container_def_id)
                    .iter_instantiated(cx, target_args)
                    .map(|pred| goal.with(cx, pred)),
            );
            goal.predicate.alias.args.rebase_onto(cx, impl_trait_ref.def_id.into(), target_args)
        })
    }
}<|MERGE_RESOLUTION|>--- conflicted
+++ resolved
@@ -194,10 +194,7 @@
         ecx: &mut EvalCtxt<'_, D>,
         goal: Goal<I, NormalizesTo<I>>,
         impl_def_id: I::ImplId,
-<<<<<<< HEAD
-=======
         then: impl FnOnce(&mut EvalCtxt<'_, D>, Certainty) -> QueryResult<I>,
->>>>>>> 54464447
     ) -> Result<Candidate<I>, NoSolution> {
         let cx = ecx.cx();
 
