#![feature(rustc_private)]
#![feature(let_chains)]
#![feature(lazy_cell)]
#![feature(lint_reasons)]
#![cfg_attr(feature = "deny-warnings", deny(warnings))]
// warn on lints, that are included in `rust-lang/rust`s bootstrap
#![warn(rust_2018_idioms, unused_lifetimes)]
// warn on rustc internal lints
#![warn(rustc::internal)]

// FIXME: switch to something more ergonomic here, once available.
// (Currently there is no way to opt into sysroot crates without `extern crate`.)
extern crate rustc_driver;
extern crate rustc_interface;
extern crate rustc_session;
extern crate rustc_span;

use rustc_interface::interface;
use rustc_session::config::ErrorOutputType;
use rustc_session::parse::ParseSess;
use rustc_session::EarlyErrorHandler;
use rustc_span::symbol::Symbol;

use std::env;
use std::ops::Deref;
use std::path::Path;
use std::process::exit;

use anstream::println;

/// If a command-line option matches `find_arg`, then apply the predicate `pred` on its value. If
/// true, then return it. The parameter is assumed to be either `--arg=value` or `--arg value`.
fn arg_value<'a, T: Deref<Target = str>>(
    args: &'a [T],
    find_arg: &str,
    pred: impl Fn(&str) -> bool,
) -> Option<&'a str> {
    let mut args = args.iter().map(Deref::deref);
    while let Some(arg) = args.next() {
        let mut arg = arg.splitn(2, '=');
        if arg.next() != Some(find_arg) {
            continue;
        }

        match arg.next().or_else(|| args.next()) {
            Some(v) if pred(v) => return Some(v),
            _ => {},
        }
    }
    None
}

#[test]
fn test_arg_value() {
    let args = &["--bar=bar", "--foobar", "123", "--foo"];

    assert_eq!(arg_value(&[] as &[&str], "--foobar", |_| true), None);
    assert_eq!(arg_value(args, "--bar", |_| false), None);
    assert_eq!(arg_value(args, "--bar", |_| true), Some("bar"));
    assert_eq!(arg_value(args, "--bar", |p| p == "bar"), Some("bar"));
    assert_eq!(arg_value(args, "--bar", |p| p == "foo"), None);
    assert_eq!(arg_value(args, "--foobar", |p| p == "foo"), None);
    assert_eq!(arg_value(args, "--foobar", |p| p == "123"), Some("123"));
    assert_eq!(arg_value(args, "--foobar", |p| p.contains("12")), Some("123"));
    assert_eq!(arg_value(args, "--foo", |_| true), None);
}

fn track_clippy_args(parse_sess: &mut ParseSess, args_env_var: &Option<String>) {
    parse_sess.env_depinfo.get_mut().insert((
        Symbol::intern("CLIPPY_ARGS"),
        args_env_var.as_deref().map(Symbol::intern),
    ));
}

/// Track files that may be accessed at runtime in `file_depinfo` so that cargo will re-run clippy
/// when any of them are modified
fn track_files(parse_sess: &mut ParseSess) {
    let file_depinfo = parse_sess.file_depinfo.get_mut();

    // Used by `clippy::cargo` lints and to determine the MSRV. `cargo clippy` executes `clippy-driver`
    // with the current directory set to `CARGO_MANIFEST_DIR` so a relative path is fine
    if Path::new("Cargo.toml").exists() {
        file_depinfo.insert(Symbol::intern("Cargo.toml"));
    }

    // `clippy.toml` will be automatically tracked as it's loaded with `sess.source_map().load_file()`

    // During development track the `clippy-driver` executable so that cargo will re-run clippy whenever
    // it is rebuilt
    #[expect(
        clippy::collapsible_if,
        reason = "Due to a bug in let_chains this if statement can't be collapsed"
    )]
    if cfg!(debug_assertions) {
        if let Ok(current_exe) = env::current_exe()
            && let Some(current_exe) = current_exe.to_str()
        {
            file_depinfo.insert(Symbol::intern(current_exe));
        }
    }
}

struct DefaultCallbacks;
impl rustc_driver::Callbacks for DefaultCallbacks {}

/// This is different from `DefaultCallbacks` that it will inform Cargo to track the value of
/// `CLIPPY_ARGS` environment variable.
struct RustcCallbacks {
    clippy_args_var: Option<String>,
}

impl rustc_driver::Callbacks for RustcCallbacks {
    fn config(&mut self, config: &mut interface::Config) {
        let clippy_args_var = self.clippy_args_var.take();
        config.parse_sess_created = Some(Box::new(move |parse_sess| {
            track_clippy_args(parse_sess, &clippy_args_var);
        }));
    }
}

struct ClippyCallbacks {
    clippy_args_var: Option<String>,
}

impl rustc_driver::Callbacks for ClippyCallbacks {
    // JUSTIFICATION: necessary in clippy driver to set `mir_opt_level`
    #[allow(rustc::bad_opt_access)]
    fn config(&mut self, config: &mut interface::Config) {
        let conf_path = clippy_config::lookup_conf_file();
        let previous = config.register_lints.take();
        let clippy_args_var = self.clippy_args_var.take();
        config.parse_sess_created = Some(Box::new(move |parse_sess| {
            track_clippy_args(parse_sess, &clippy_args_var);
            track_files(parse_sess);

            // Trigger a rebuild if CLIPPY_CONF_DIR changes. The value must be a valid string so
            // changes between dirs that are invalid UTF-8 will not trigger rebuilds
            parse_sess.env_depinfo.get_mut().insert((
                Symbol::intern("CLIPPY_CONF_DIR"),
                env::var("CLIPPY_CONF_DIR").ok().map(|dir| Symbol::intern(&dir)),
            ));
        }));
        config.register_lints = Some(Box::new(move |sess, lint_store| {
            // technically we're ~guaranteed that this is none but might as well call anything that
            // is there already. Certainly it can't hurt.
            if let Some(previous) = &previous {
                (previous)(sess, lint_store);
            }

            let conf = clippy_config::Conf::read(sess, &conf_path);
<<<<<<< HEAD
            clippy_lints::register_plugins(lint_store, sess, conf);
=======
            clippy_lints::register_lints(lint_store, conf);
>>>>>>> 406d9538
            clippy_lints::register_pre_expansion_lints(lint_store, conf);
            clippy_lints::register_renamed(lint_store);
        }));

        // FIXME: #4825; This is required, because Clippy lints that are based on MIR have to be
        // run on the unoptimized MIR. On the other hand this results in some false negatives. If
        // MIR passes can be enabled / disabled separately, we should figure out, what passes to
        // use for Clippy.
        config.opts.unstable_opts.mir_opt_level = Some(0);

        // Disable flattening and inlining of format_args!(), so the HIR matches with the AST.
        config.opts.unstable_opts.flatten_format_args = false;
    }
}

#[allow(clippy::ignored_unit_patterns)]
fn display_help() {
    println!("{}", help_message());
}

const BUG_REPORT_URL: &str = "https://github.com/rust-lang/rust-clippy/issues/new?template=ice.yml";

#[allow(clippy::too_many_lines)]
#[allow(clippy::ignored_unit_patterns)]
pub fn main() {
    let handler = EarlyErrorHandler::new(ErrorOutputType::default());

    rustc_driver::init_rustc_env_logger(&handler);

    let using_internal_features = rustc_driver::install_ice_hook(BUG_REPORT_URL, |handler| {
        // FIXME: this macro calls unwrap internally but is called in a panicking context!  It's not
        // as simple as moving the call from the hook to main, because `install_ice_hook` doesn't
        // accept a generic closure.
        let version_info = rustc_tools_util::get_version_info!();
        handler.note_without_error(format!("Clippy version: {version_info}"));
    });

    exit(rustc_driver::catch_with_exit_code(move || {
        let mut orig_args: Vec<String> = env::args().collect();
        let has_sysroot_arg = arg_value(&orig_args, "--sysroot", |_| true).is_some();

        let sys_root_env = std::env::var("SYSROOT").ok();
        let pass_sysroot_env_if_given = |args: &mut Vec<String>, sys_root_env| {
            if let Some(sys_root) = sys_root_env {
                if !has_sysroot_arg {
                    args.extend(vec!["--sysroot".into(), sys_root]);
                }
            };
        };

        // make "clippy-driver --rustc" work like a subcommand that passes further args to "rustc"
        // for example `clippy-driver --rustc --version` will print the rustc version that clippy-driver
        // uses
        if let Some(pos) = orig_args.iter().position(|arg| arg == "--rustc") {
            orig_args.remove(pos);
            orig_args[0] = "rustc".to_string();

            let mut args: Vec<String> = orig_args.clone();
            pass_sysroot_env_if_given(&mut args, sys_root_env);

            return rustc_driver::RunCompiler::new(&args, &mut DefaultCallbacks).run();
        }

        if orig_args.iter().any(|a| a == "--version" || a == "-V") {
            let version_info = rustc_tools_util::get_version_info!();

            println!("{version_info}");
            exit(0);
        }

        // Setting RUSTC_WRAPPER causes Cargo to pass 'rustc' as the first argument.
        // We're invoking the compiler programmatically, so we ignore this/
        let wrapper_mode = orig_args.get(1).map(Path::new).and_then(Path::file_stem) == Some("rustc".as_ref());

        if wrapper_mode {
            // we still want to be able to invoke it normally though
            orig_args.remove(1);
        }

        if !wrapper_mode && (orig_args.iter().any(|a| a == "--help" || a == "-h") || orig_args.len() == 1) {
            display_help();
            exit(0);
        }

        let mut args: Vec<String> = orig_args.clone();
        pass_sysroot_env_if_given(&mut args, sys_root_env);

        let mut no_deps = false;
        let clippy_args_var = env::var("CLIPPY_ARGS").ok();
        let clippy_args = clippy_args_var
            .as_deref()
            .unwrap_or_default()
            .split("__CLIPPY_HACKERY__")
            .filter_map(|s| match s {
                "" => None,
                "--no-deps" => {
                    no_deps = true;
                    None
                },
                _ => Some(s.to_string()),
            })
            .chain(vec!["--cfg".into(), r#"feature="cargo-clippy""#.into()])
            .collect::<Vec<String>>();

        // We enable Clippy if one of the following conditions is met
        // - IF Clippy is run on its test suite OR
        // - IF Clippy is run on the main crate, not on deps (`!cap_lints_allow`) THEN
        //    - IF `--no-deps` is not set (`!no_deps`) OR
        //    - IF `--no-deps` is set and Clippy is run on the specified primary package
        let cap_lints_allow = arg_value(&orig_args, "--cap-lints", |val| val == "allow").is_some()
            && arg_value(&orig_args, "--force-warn", |val| val.contains("clippy::")).is_none();
        let in_primary_package = env::var("CARGO_PRIMARY_PACKAGE").is_ok();

        let clippy_enabled = !cap_lints_allow && (!no_deps || in_primary_package);
        if clippy_enabled {
            args.extend(clippy_args);
            rustc_driver::RunCompiler::new(&args, &mut ClippyCallbacks { clippy_args_var })
                .set_using_internal_features(using_internal_features)
                .run()
        } else {
            rustc_driver::RunCompiler::new(&args, &mut RustcCallbacks { clippy_args_var })
                .set_using_internal_features(using_internal_features)
                .run()
        }
    }))
}

#[must_use]
fn help_message() -> &'static str {
    color_print::cstr!(
        "Checks a file to catch common mistakes and improve your Rust code.
Run <cyan>clippy-driver</> with the same arguments you use for <cyan>rustc</>

<green,bold>Usage</>:
    <cyan,bold>clippy-driver</> <cyan>[OPTIONS] INPUT</>

<green,bold>Common options:</>
    <cyan,bold>-h</>, <cyan,bold>--help</>               Print this message
    <cyan,bold>-V</>, <cyan,bold>--version</>            Print version info and exit
    <cyan,bold>--rustc</>                  Pass all arguments to <cyan>rustc</>

<green,bold>Allowing / Denying lints</>
You can use tool lints to allow or deny lints from your code, e.g.:

    <yellow,bold>#[allow(clippy::needless_lifetimes)]</>
"
    )
}<|MERGE_RESOLUTION|>--- conflicted
+++ resolved
@@ -148,11 +148,7 @@
             }
 
             let conf = clippy_config::Conf::read(sess, &conf_path);
-<<<<<<< HEAD
-            clippy_lints::register_plugins(lint_store, sess, conf);
-=======
             clippy_lints::register_lints(lint_store, conf);
->>>>>>> 406d9538
             clippy_lints::register_pre_expansion_lints(lint_store, conf);
             clippy_lints::register_renamed(lint_store);
         }));
