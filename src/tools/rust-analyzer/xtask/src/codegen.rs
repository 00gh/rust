use std::{
    fmt, fs, mem,
    path::{Path, PathBuf},
};

use xshell::{cmd, Shell};

use crate::{
    flags::{self, CodegenType},
    project_root,
};

pub(crate) mod assists_doc_tests;
pub(crate) mod diagnostics_docs;
pub(crate) mod feature_docs;
mod grammar;
mod lints;
mod parser_inline_tests;

impl flags::Codegen {
    pub(crate) fn run(self, _sh: &Shell) -> anyhow::Result<()> {
        match self.codegen_type.unwrap_or_default() {
            flags::CodegenType::All => {
                diagnostics_docs::generate(self.check);
                assists_doc_tests::generate(self.check);
                parser_inline_tests::generate(self.check);
                feature_docs::generate(self.check)
                // diagnostics_docs::generate(self.check) doesn't generate any tests
                // lints::generate(self.check) Updating clones the rust repo, so don't run it unless
                // explicitly asked for
            }
            flags::CodegenType::Grammar => grammar::generate(self.check),
            flags::CodegenType::AssistsDocTests => assists_doc_tests::generate(self.check),
            flags::CodegenType::DiagnosticsDocs => diagnostics_docs::generate(self.check),
            flags::CodegenType::LintDefinitions => lints::generate(self.check),
            flags::CodegenType::ParserTests => parser_inline_tests::generate(self.check),
            flags::CodegenType::FeatureDocs => feature_docs::generate(self.check),
        }
        Ok(())
    }
}

#[derive(Clone)]
pub(crate) struct CommentBlock {
    pub(crate) id: String,
    pub(crate) line: usize,
    pub(crate) contents: Vec<String>,
    is_doc: bool,
}

impl CommentBlock {
    fn extract(tag: &str, text: &str) -> Vec<CommentBlock> {
        assert!(tag.starts_with(char::is_uppercase));

        let tag = format!("{tag}:");
        let mut blocks = CommentBlock::extract_untagged(text);
        blocks.retain_mut(|block| {
            let first = block.contents.remove(0);
            let Some(id) = first.strip_prefix(&tag) else {
                return false;
            };

            if block.is_doc {
                panic!("Use plain (non-doc) comments with tags like {tag}:\n    {first}");
            }

            id.trim().clone_into(&mut block.id);
            true
        });
        blocks
    }

    fn extract_untagged(text: &str) -> Vec<CommentBlock> {
        let mut res = Vec::new();

        let lines = text.lines().map(str::trim_start);

        let dummy_block =
            CommentBlock { id: String::new(), line: 0, contents: Vec::new(), is_doc: false };
        let mut block = dummy_block.clone();
        for (line_num, line) in lines.enumerate() {
            match line.strip_prefix("//") {
                Some(mut contents) if !contents.starts_with('/') => {
                    if let Some('/' | '!') = contents.chars().next() {
                        contents = &contents[1..];
                        block.is_doc = true;
                    }
                    if let Some(' ') = contents.chars().next() {
                        contents = &contents[1..];
                    }
                    block.contents.push(contents.to_owned());
                }
                _ => {
                    if !block.contents.is_empty() {
                        let block = mem::replace(&mut block, dummy_block.clone());
                        res.push(block);
                    }
                    block.line = line_num + 2;
                }
            }
        }
        if !block.contents.is_empty() {
            res.push(block);
        }
        res
    }
}

#[derive(Debug)]
pub(crate) struct Location {
    pub(crate) file: PathBuf,
    pub(crate) line: usize,
}

impl fmt::Display for Location {
    fn fmt(&self, f: &mut fmt::Formatter<'_>) -> fmt::Result {
        let path = self.file.strip_prefix(project_root()).unwrap().display().to_string();
        let path = path.replace('\\', "/");
        let name = self.file.file_name().unwrap();
<<<<<<< HEAD
        write!(f, " [{}]({}#{}) ", name.to_str().unwrap(), path, self.line)
=======
        write!(f, " [{}](/{}#{}) ", name.to_str().unwrap(), path, self.line)
>>>>>>> 0f490b04
    }
}

fn reformat(text: String) -> String {
    let sh = Shell::new().unwrap();
    let rustfmt_toml = project_root().join("rustfmt.toml");
    let version = cmd!(sh, "rustup run stable rustfmt --version").read().unwrap_or_default();

    // First try explicitly requesting the stable channel via rustup in case nightly is being used by default,
    // then plain rustfmt in case rustup isn't being used to manage the compiler (e.g. when using Nix).
    let mut stdout = if !version.contains("stable") {
        let version = cmd!(sh, "rustfmt --version").read().unwrap_or_default();
        if !version.contains("stable") {
            panic!(
                "Failed to run rustfmt from toolchain 'stable'. \
                 Please run `rustup component add rustfmt --toolchain stable` to install it.",
            );
        } else {
            cmd!(sh, "rustfmt --config-path {rustfmt_toml} --config fn_single_line=true")
                .stdin(text)
                .read()
                .unwrap()
        }
    } else {
        cmd!(
            sh,
            "rustup run stable rustfmt --config-path {rustfmt_toml} --config fn_single_line=true"
        )
        .stdin(text)
        .read()
        .unwrap()
    };
    if !stdout.ends_with('\n') {
        stdout.push('\n');
    }
    stdout
}

fn add_preamble(cg: CodegenType, mut text: String) -> String {
    let preamble = format!("//! Generated by `cargo xtask codegen {cg}`, do not edit by hand.\n\n");
    text.insert_str(0, &preamble);
    text
}

/// Checks that the `file` has the specified `contents`. If that is not the
/// case, updates the file and then fails the test.
#[allow(clippy::print_stderr)]
fn ensure_file_contents(cg: CodegenType, file: &Path, contents: &str, check: bool) -> bool {
    let contents = normalize_newlines(contents);
    if let Ok(old_contents) = fs::read_to_string(file) {
        if normalize_newlines(&old_contents) == contents {
            // File is already up to date.
            return false;
        }
    }

    let display_path = file.strip_prefix(project_root()).unwrap_or(file);
    if check {
        panic!(
            "{} was not up-to-date{}",
            file.display(),
            if std::env::var("CI").is_ok() {
                format!(
                    "\n    NOTE: run `cargo xtask codegen {cg}` locally and commit the updated files\n"
                )
            } else {
                "".to_owned()
            }
        );
    } else {
        eprintln!(
            "\n\x1b[31;1merror\x1b[0m: {} was not up-to-date, updating\n",
            display_path.display()
        );

        if let Some(parent) = file.parent() {
            let _ = fs::create_dir_all(parent);
        }
        fs::write(file, contents).unwrap();
        true
    }
}

fn normalize_newlines(s: &str) -> String {
    s.replace("\r\n", "\n")
}<|MERGE_RESOLUTION|>--- conflicted
+++ resolved
@@ -117,11 +117,7 @@
         let path = self.file.strip_prefix(project_root()).unwrap().display().to_string();
         let path = path.replace('\\', "/");
         let name = self.file.file_name().unwrap();
-<<<<<<< HEAD
-        write!(f, " [{}]({}#{}) ", name.to_str().unwrap(), path, self.line)
-=======
         write!(f, " [{}](/{}#{}) ", name.to_str().unwrap(), path, self.line)
->>>>>>> 0f490b04
     }
 }
 
