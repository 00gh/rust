--- conflicted
+++ resolved
@@ -117,9 +117,6 @@
         true
     }
 
-<<<<<<< HEAD
-    fn codegen_inline_asm(&mut self, template: &[InlineAsmTemplatePiece], rust_operands: &[InlineAsmOperandRef<'tcx, Self>], options: InlineAsmOptions, _span: &[Span], _instance: Instance<'_>) {
-=======
     fn codegen_inline_asm(&mut self, template: &[InlineAsmTemplatePiece], rust_operands: &[InlineAsmOperandRef<'tcx, Self>], options: InlineAsmOptions, span: &[Span], _instance: Instance<'_>, _dest_catch_funclet: Option<(Self::BasicBlock, Self::BasicBlock, Option<&Self::Funclet>)>) {
         if options.contains(InlineAsmOptions::MAY_UNWIND) {
             self.sess()
@@ -128,7 +125,6 @@
             return;
         }
 
->>>>>>> c5d0023a
         let asm_arch = self.tcx.sess.asm_arch.unwrap();
         let is_x86 = matches!(asm_arch, InlineAsmArch::X86 | InlineAsmArch::X86_64);
         let att_dialect = is_x86 && options.contains(InlineAsmOptions::ATT_SYNTAX);
